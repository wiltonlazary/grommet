--- conflicted
+++ resolved
@@ -8,11 +8,7 @@
 export * from './prop-types';
 export * from './responsive';
 export * from './router';
-<<<<<<< HEAD
 export * from './styles';
 export * from './media';
 export * from './throttle';
-=======
-export * from './throttle';
-export * from './themeDocUtils';
->>>>>>> 253dae33
+export * from './themeDocUtils';