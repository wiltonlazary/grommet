// Jest Snapshot v1, https://goo.gl/fbAQLP

exports[`Accordion AccordionPanel 1`] = `
.c8 {
  display: inline-block;
  -webkit-flex: 0 0 auto;
  -ms-flex: 0 0 auto;
  flex: 0 0 auto;
  width: 24px;
  height: 24px;
  fill: #7D4CDB;
  stroke: #7D4CDB;
}

.c8 g {
  fill: inherit;
  stroke: inherit;
}

.c8 *:not([stroke])[fill="none"] {
  stroke-width: 0;
}

.c8 *[stroke*="#"],
.c8 *[STROKE*="#"] {
  stroke: inherit;
  fill: none;
}

.c8 *[fill-rule],
.c8 *[FILL-RULE],
.c8 *[fill*="#"],
.c8 *[FILL*="#"] {
  fill: inherit;
  stroke: none;
}

.c1 {
  display: -webkit-box;
  display: -webkit-flex;
  display: -ms-flexbox;
  display: flex;
  box-sizing: border-box;
  max-width: 100%;
  min-width: 0;
  min-height: 0;
  -webkit-flex-direction: column;
  -ms-flex-direction: column;
  flex-direction: column;
}

.c2 {
  display: -webkit-box;
  display: -webkit-flex;
  display: -ms-flexbox;
  display: flex;
  box-sizing: border-box;
  max-width: 100%;
  min-width: 0;
  min-height: 0;
  -webkit-flex-direction: column;
  -ms-flex-direction: column;
  flex-direction: column;
  -webkit-flex: 0 0 auto;
  -ms-flex: 0 0 auto;
  flex: 0 0 auto;
}

.c4 {
  display: -webkit-box;
  display: -webkit-flex;
  display: -ms-flexbox;
  display: flex;
  box-sizing: border-box;
  max-width: 100%;
  -webkit-align-items: center;
  -webkit-box-align: center;
  -ms-flex-align: center;
  align-items: center;
  min-width: 0;
  min-height: 0;
  -webkit-flex-direction: row;
  -ms-flex-direction: row;
  flex-direction: row;
  -webkit-box-pack: justify;
  -webkit-justify-content: space-between;
  -ms-flex-pack: justify;
  justify-content: space-between;
}

.c5 {
  display: -webkit-box;
  display: -webkit-flex;
  display: -ms-flexbox;
  display: flex;
  box-sizing: border-box;
  max-width: 100%;
  min-width: 0;
  min-height: 0;
  -webkit-flex-direction: column;
  -ms-flex-direction: column;
  flex-direction: column;
  padding-left: 6px;
  padding-right: 6px;
}

.c7 {
  display: -webkit-box;
  display: -webkit-flex;
  display: -ms-flexbox;
  display: flex;
  box-sizing: border-box;
  max-width: 100%;
  min-width: 0;
  min-height: 0;
  -webkit-flex-direction: column;
  -ms-flex-direction: column;
  flex-direction: column;
  padding-left: 12px;
  padding-right: 12px;
}

.c9 {
  display: -webkit-box;
  display: -webkit-flex;
  display: -ms-flexbox;
  display: flex;
  box-sizing: border-box;
  max-width: 100%;
  border-bottom: solid 1px rgba(0,0,0,0.33);
  min-width: 0;
  min-height: 0;
  -webkit-flex-direction: column;
  -ms-flex-direction: column;
  flex-direction: column;
}

.c3 {
  display: inline-block;
  box-sizing: border-box;
  cursor: pointer;
  font: inherit;
  -webkit-text-decoration: none;
  text-decoration: none;
  margin: 0;
  background: transparent;
  overflow: visible;
  text-transform: none;
  color: inherit;
  outline: none;
  border: none;
  padding: 0;
  text-align: inherit;
}

.c10 {
  -webkit-transition: max-height 200ms,opacity 200ms;
  transition: max-height 200ms,opacity 200ms;
  opacity: 0;
  overflow: hidden;
  max-height: 0;
}

.c6 {
  font-size: 18px;
  line-height: 24px;
  max-width: 432px;
  font-weight: 600;
}

.c0 {
  font-size: 18px;
  line-height: 24px;
  box-sizing: border-box;
  -webkit-text-size-adjust: 100%;
  -ms-text-size-adjust: 100%;
  -moz-osx-font-smoothing: grayscale;
  -webkit-font-smoothing: antialiased;
}

@media only screen and (max-width:768px) {
  .c5 {
    padding-left: 3px;
    padding-right: 3px;
  }
}

@media only screen and (max-width:768px) {
  .c7 {
    padding-left: 6px;
    padding-right: 6px;
  }
}

@media only screen and (max-width:768px) {
  .c9 {
    border-bottom: solid 1px rgba(0,0,0,0.33);
  }
}

@media only screen and (max-width:768px) {
  .c6 {
    font-size: 18px;
    line-height: 24px;
    max-width: 432px;
  }
}

<div
  className="c0"
>
  <div
    className="c1"
    role="tablist"
  >
    <div
      className="c2"
    >
      <button
        aria-expanded={false}
        aria-selected={false}
        className="c3"
        onBlur={[Function]}
        onClick={[Function]}
        onFocus={[Function]}
        onMouseOut={[Function]}
        onMouseOver={[Function]}
        role="tab"
        type="button"
      >
        <div
          className="c4"
        >
          <div
            className="c5"
          >
            <h4
              className="c6"
            >
              Panel 1
            </h4>
          </div>
          <div
            className="c7"
          >
            <svg
              aria-label="FormDown"
              className="c8"
              viewBox="0 0 24 24"
            >
              <polyline
                fill="none"
                points="18 9 12 15 6 9"
                stroke="#000"
                strokeWidth="2"
              />
            </svg>
          </div>
        </div>
      </button>
      <div
        className="c9"
      >
        <div
          aria-hidden={true}
          className="c1 c10"
          open={false}
        >
          Panel body 1
        </div>
      </div>
    </div>
    <div
      className="c2"
    >
      <button
        aria-expanded={false}
        aria-selected={false}
        className="c3"
        onBlur={[Function]}
        onClick={[Function]}
        onFocus={[Function]}
        onMouseOut={[Function]}
        onMouseOver={[Function]}
        role="tab"
        type="button"
      >
        <div
          className="c4"
        >
          <div
            className="c5"
          >
            <h4
              className="c6"
            >
              Panel 2
            </h4>
          </div>
          <div
            className="c7"
          >
            <svg
              aria-label="FormDown"
              className="c8"
              viewBox="0 0 24 24"
            >
              <polyline
                fill="none"
                points="18 9 12 15 6 9"
                stroke="#000"
                strokeWidth="2"
              />
            </svg>
          </div>
        </div>
      </button>
      <div
        className="c9"
      >
        <div
          aria-hidden={true}
          className="c1 c10"
          open={false}
        >
          Panel body 2
        </div>
      </div>
    </div>
  </div>
</div>
`;

exports[`Accordion accordion border 1`] = `
.c8 {
  display: inline-block;
  -webkit-flex: 0 0 auto;
  -ms-flex: 0 0 auto;
  flex: 0 0 auto;
  width: 24px;
  height: 24px;
  fill: #7D4CDB;
  stroke: #7D4CDB;
}

.c8 g {
  fill: inherit;
  stroke: inherit;
}

.c8 *:not([stroke])[fill="none"] {
  stroke-width: 0;
}

.c8 *[stroke*="#"],
.c8 *[STROKE*="#"] {
  stroke: inherit;
  fill: none;
}

.c8 *[fill-rule],
.c8 *[FILL-RULE],
.c8 *[fill*="#"],
.c8 *[FILL*="#"] {
  fill: inherit;
  stroke: none;
}

.c1 {
  display: -webkit-box;
  display: -webkit-flex;
  display: -ms-flexbox;
  display: flex;
  box-sizing: border-box;
  max-width: 100%;
  min-width: 0;
  min-height: 0;
  -webkit-flex-direction: column;
  -ms-flex-direction: column;
  flex-direction: column;
}

.c2 {
  display: -webkit-box;
  display: -webkit-flex;
  display: -ms-flexbox;
  display: flex;
  box-sizing: border-box;
  max-width: 100%;
  margin-bottom: -1px;
  border-top: solid 1px rgba(0,0,0,0.33);
  border-bottom: solid 1px rgba(0,0,0,0.33);
  min-width: 0;
  min-height: 0;
  -webkit-flex-direction: column;
  -ms-flex-direction: column;
  flex-direction: column;
  -webkit-flex: 0 0 auto;
  -ms-flex: 0 0 auto;
  flex: 0 0 auto;
}

.c4 {
  display: -webkit-box;
  display: -webkit-flex;
  display: -ms-flexbox;
  display: flex;
  box-sizing: border-box;
  max-width: 100%;
  -webkit-align-items: center;
  -webkit-box-align: center;
  -ms-flex-align: center;
  align-items: center;
  min-width: 0;
  min-height: 0;
  -webkit-flex-direction: row;
  -ms-flex-direction: row;
  flex-direction: row;
  -webkit-box-pack: justify;
  -webkit-justify-content: space-between;
  -ms-flex-pack: justify;
  justify-content: space-between;
}

.c5 {
  display: -webkit-box;
  display: -webkit-flex;
  display: -ms-flexbox;
  display: flex;
  box-sizing: border-box;
  max-width: 100%;
  min-width: 0;
  min-height: 0;
  -webkit-flex-direction: column;
  -ms-flex-direction: column;
  flex-direction: column;
  padding-left: 6px;
  padding-right: 6px;
}

.c7 {
  display: -webkit-box;
  display: -webkit-flex;
  display: -ms-flexbox;
  display: flex;
  box-sizing: border-box;
  max-width: 100%;
  min-width: 0;
  min-height: 0;
  -webkit-flex-direction: column;
  -ms-flex-direction: column;
  flex-direction: column;
  padding-left: 12px;
  padding-right: 12px;
}

.c3 {
  display: inline-block;
  box-sizing: border-box;
  cursor: pointer;
  font: inherit;
  -webkit-text-decoration: none;
  text-decoration: none;
  margin: 0;
  background: transparent;
  overflow: visible;
  text-transform: none;
  color: inherit;
  outline: none;
  border: none;
  padding: 0;
  text-align: inherit;
}

.c9 {
  -webkit-transition: max-height 200ms,opacity 200ms;
  transition: max-height 200ms,opacity 200ms;
  opacity: 0;
  overflow: hidden;
  max-height: 0;
}

.c6 {
  font-size: 18px;
  line-height: 24px;
  max-width: 432px;
  font-weight: 600;
}

.c0 {
  font-size: 18px;
  line-height: 24px;
  box-sizing: border-box;
  -webkit-text-size-adjust: 100%;
  -ms-text-size-adjust: 100%;
  -moz-osx-font-smoothing: grayscale;
  -webkit-font-smoothing: antialiased;
}

@media only screen and (max-width:768px) {
  .c2 {
    margin-bottom: -1px;
  }
}

@media only screen and (max-width:768px) {
  .c2 {
    border-top: solid 1px rgba(0,0,0,0.33);
    border-bottom: solid 1px rgba(0,0,0,0.33);
  }
}

@media only screen and (max-width:768px) {
  .c5 {
    padding-left: 3px;
    padding-right: 3px;
  }
}

@media only screen and (max-width:768px) {
  .c7 {
    padding-left: 6px;
    padding-right: 6px;
  }
}

@media only screen and (max-width:768px) {
  .c6 {
    font-size: 18px;
    line-height: 24px;
    max-width: 432px;
  }
}

<div
  className="c0"
>
  <div
    className="c1"
    role="tablist"
  >
    <div
      className="c2"
    >
      <button
        aria-expanded={false}
        aria-selected={false}
        className="c3"
        onBlur={[Function]}
        onClick={[Function]}
        onFocus={[Function]}
        onMouseOut={[Function]}
        onMouseOver={[Function]}
        role="tab"
        type="button"
      >
        <div
          className="c4"
        >
          <div
            className="c5"
          >
            <h4
              className="c6"
            >
              Panel 1
            </h4>
          </div>
          <div
            className="c7"
          >
            <svg
              aria-label="FormDown"
              className="c8"
              viewBox="0 0 24 24"
            >
              <polyline
                fill="none"
                points="18 9 12 15 6 9"
                stroke="#000"
                strokeWidth="2"
              />
            </svg>
          </div>
        </div>
      </button>
      <div
<<<<<<< HEAD
        class="StyledBox-sc-13pk1d4-0 bYZvzF"
      />
    </div>
    <div
      class="StyledBox-sc-13pk1d4-0 hTZIev"
    >
      <button
        aria-expanded="true"
        aria-selected="true"
        class="StyledButton-sc-323bzc-0 dnCEuz"
        role="tab"
        type="button"
=======
        className="c1"
>>>>>>> 5ffbbb5c
      >
        <div
          aria-hidden={true}
          className="c1 c9"
          open={false}
        >
          Panel body 1
        </div>
<<<<<<< HEAD
      </button>
      <div
        class="StyledBox-sc-13pk1d4-0 bYZvzF"
      >
        Panel body 2
=======
>>>>>>> 5ffbbb5c
      </div>
    </div>
  </div>
</div>
`;

exports[`Accordion backward compatibility of hover.color = undefined 1`] = `
.c8 {
  display: inline-block;
  -webkit-flex: 0 0 auto;
  -ms-flex: 0 0 auto;
  flex: 0 0 auto;
  width: 24px;
  height: 24px;
  fill: #7D4CDB;
  stroke: #7D4CDB;
}

.c8 g {
  fill: inherit;
  stroke: inherit;
}

.c8 *:not([stroke])[fill="none"] {
  stroke-width: 0;
}

.c8 *[stroke*="#"],
.c8 *[STROKE*="#"] {
  stroke: inherit;
  fill: none;
}

.c8 *[fill-rule],
.c8 *[FILL-RULE],
.c8 *[fill*="#"],
.c8 *[FILL*="#"] {
  fill: inherit;
  stroke: none;
}

.c1 {
  display: -webkit-box;
  display: -webkit-flex;
  display: -ms-flexbox;
  display: flex;
  box-sizing: border-box;
  max-width: 100%;
  min-width: 0;
  min-height: 0;
  -webkit-flex-direction: column;
  -ms-flex-direction: column;
  flex-direction: column;
}

.c2 {
  display: -webkit-box;
  display: -webkit-flex;
  display: -ms-flexbox;
  display: flex;
  box-sizing: border-box;
  max-width: 100%;
  min-width: 0;
  min-height: 0;
  -webkit-flex-direction: column;
  -ms-flex-direction: column;
  flex-direction: column;
  -webkit-flex: 0 0 auto;
  -ms-flex: 0 0 auto;
  flex: 0 0 auto;
}

.c4 {
  display: -webkit-box;
  display: -webkit-flex;
  display: -ms-flexbox;
  display: flex;
  box-sizing: border-box;
  max-width: 100%;
  -webkit-align-items: center;
  -webkit-box-align: center;
  -ms-flex-align: center;
  align-items: center;
  min-width: 0;
  min-height: 0;
  -webkit-flex-direction: row;
  -ms-flex-direction: row;
  flex-direction: row;
  -webkit-box-pack: justify;
  -webkit-justify-content: space-between;
  -ms-flex-pack: justify;
  justify-content: space-between;
}

.c5 {
  display: -webkit-box;
  display: -webkit-flex;
  display: -ms-flexbox;
  display: flex;
  box-sizing: border-box;
  max-width: 100%;
  min-width: 0;
  min-height: 0;
  -webkit-flex-direction: column;
  -ms-flex-direction: column;
  flex-direction: column;
  padding-left: 6px;
  padding-right: 6px;
}

.c7 {
  display: -webkit-box;
  display: -webkit-flex;
  display: -ms-flexbox;
  display: flex;
  box-sizing: border-box;
  max-width: 100%;
  min-width: 0;
  min-height: 0;
  -webkit-flex-direction: column;
  -ms-flex-direction: column;
  flex-direction: column;
  padding-left: 12px;
  padding-right: 12px;
}

.c9 {
  display: -webkit-box;
  display: -webkit-flex;
  display: -ms-flexbox;
  display: flex;
  box-sizing: border-box;
  max-width: 100%;
  border-bottom: solid 1px rgba(0,0,0,0.33);
  min-width: 0;
  min-height: 0;
  -webkit-flex-direction: column;
  -ms-flex-direction: column;
  flex-direction: column;
}

.c3 {
  display: inline-block;
  box-sizing: border-box;
  cursor: pointer;
  font: inherit;
  -webkit-text-decoration: none;
  text-decoration: none;
  margin: 0;
  background: transparent;
  overflow: visible;
  text-transform: none;
  color: inherit;
  outline: none;
  border: none;
  padding: 0;
  text-align: inherit;
  outline: none;
  box-shadow: 0 0 2px 2px #6FFFB0;
}

.c3 > circle,
.c3 > ellipse,
.c3 > line,
.c3 > path,
.c3 > polygon,
.c3 > polyline,
.c3 > rect {
  outline: none;
  box-shadow: 0 0 2px 2px #6FFFB0;
}

.c3::-moz-focus-inner {
  border: 0;
}

.c10 {
  -webkit-transition: max-height 200ms,opacity 200ms;
  transition: max-height 200ms,opacity 200ms;
  opacity: 0;
  overflow: hidden;
  max-height: 0;
}

.c6 {
  font-size: 18px;
  line-height: 24px;
  max-width: 432px;
  font-weight: 600;
}

.c0 {
  font-size: 18px;
  line-height: 24px;
  box-sizing: border-box;
  -webkit-text-size-adjust: 100%;
  -ms-text-size-adjust: 100%;
  -moz-osx-font-smoothing: grayscale;
  -webkit-font-smoothing: antialiased;
}

@media only screen and (max-width:768px) {
  .c5 {
    padding-left: 3px;
    padding-right: 3px;
  }
}

@media only screen and (max-width:768px) {
  .c7 {
    padding-left: 6px;
    padding-right: 6px;
  }
}

@media only screen and (max-width:768px) {
  .c9 {
    border-bottom: solid 1px rgba(0,0,0,0.33);
  }
}

@media only screen and (max-width:768px) {
  .c6 {
    font-size: 18px;
    line-height: 24px;
    max-width: 432px;
  }
}

<div
  class="c0"
>
  <div
    class="c1"
    role="tablist"
  >
    <div
      class="c2"
    >
      <button
        aria-expanded="false"
        aria-selected="false"
        class="c3"
        role="tab"
        style="z-index: 1;"
        type="button"
      >
        <div
          class="c4"
        >
          <div
            class="c5"
          >
            <h4
              class="c6"
            >
              Panel 1
            </h4>
          </div>
          <div
            class="c7"
          >
            <svg
              aria-label="FormDown"
              class="c8"
              viewBox="0 0 24 24"
            >
              <polyline
                fill="none"
                points="18 9 12 15 6 9"
                stroke="#000"
                stroke-width="2"
              />
            </svg>
          </div>
        </div>
      </button>
      <div
        class="c9"
      >
        <div
          aria-hidden="true"
          class="c1 c10"
        >
          Panel body 1
        </div>
      </div>
    </div>
<<<<<<< HEAD
    <div
      class="c2"
    >
      <button
        aria-expanded="false"
        aria-selected="false"
        class="c3"
        role="tab"
        type="button"
      >
        <div
          class="c4"
        >
          <div
            class="c5"
          >
            <h4
              class="c6"
            >
              Panel 2
            </h4>
          </div>
          <div
            class="c7"
          >
            <svg
              aria-label="FormDown"
              class="c8"
              viewBox="0 0 24 24"
            >
              <polyline
                fill="none"
                points="18 9 12 15 6 9"
                stroke="#000"
                stroke-width="2"
              />
            </svg>
          </div>
        </div>
      </button>
      <div
        class="c9"
      >
        <div
          aria-hidden="true"
          class="c1 c10"
        >
          Panel body 2
        </div>
      </div>
    </div>
  </div>
</div>
`;

exports[`Accordion change to second Panel 2`] = `
<div
  class="StyledGrommet-sc-19lkkz7-0 lcXYAf"
>
  <div
    class="StyledBox-sc-13pk1d4-0 jJdKAu"
    role="tablist"
  >
    <div
      class="StyledBox-sc-13pk1d4-0 hTZIev"
    >
      <button
        aria-expanded="false"
        aria-selected="false"
        class="StyledButton-sc-323bzc-0 dnCEuz"
        role="tab"
        type="button"
      >
        <div
          class="StyledBox-sc-13pk1d4-0 kDANyu"
        >
          <div
            class="StyledBox-sc-13pk1d4-0 jJvHJM"
          >
            <h4
              class="StyledHeading-sc-1rdh4aw-0 cJdkwo"
            >
              Panel 1
            </h4>
          </div>
          <div
            class="StyledBox-sc-13pk1d4-0 hiiQCc"
          >
            <svg
              aria-label="FormDown"
              class="StyledIcon-ofa7kd-0 kbXEEj"
              viewBox="0 0 24 24"
            >
              <polyline
                fill="none"
                points="18 9 12 15 6 9"
                stroke="#000"
                stroke-width="2"
              />
            </svg>
          </div>
        </div>
      </button>
      <div
        class="StyledBox-sc-13pk1d4-0 bYZvzF"
      >
        <div
          aria-hidden="true"
          class="StyledBox-sc-13pk1d4-0 jJdKAu Collapsible__AnimatedBox-sc-15kniua-0 bQEdvX"
        >
          Panel body 1
        </div>
      </div>
    </div>
    <div
      class="StyledBox-sc-13pk1d4-0 hTZIev"
    >
      <button
        aria-expanded="true"
        aria-selected="true"
        class="StyledButton-sc-323bzc-0 dnCEuz"
        role="tab"
        type="button"
      >
        <div
          class="StyledBox-sc-13pk1d4-0 kDANyu"
        >
          <div
            class="StyledBox-sc-13pk1d4-0 jJvHJM"
          >
            <h4
              class="StyledHeading-sc-1rdh4aw-0 cJdkwo"
            >
              Panel 2
            </h4>
          </div>
          <div
            class="StyledBox-sc-13pk1d4-0 hiiQCc"
          >
            .c0 {
  display: inline-block;
  -webkit-flex: 0 0 auto;
  -ms-flex: 0 0 auto;
  flex: 0 0 auto;
  width: 24px;
  height: 24px;
  fill: #7D4CDB;
  stroke: #7D4CDB;
}

.c0 g {
  fill: inherit;
  stroke: inherit;
}

.c0 *:not([stroke])[fill="none"] {
  stroke-width: 0;
}

.c0 *[stroke*="#"],
.c0 *[STROKE*="#"] {
  stroke: inherit;
  fill: none;
}

.c0 *[fill-rule],
.c0 *[FILL-RULE],
.c0 *[fill*="#"],
.c0 *[FILL*="#"] {
  fill: inherit;
  stroke: none;
}

@media only screen and (max-width:768px) {

}

@media only screen and (max-width:768px) {

}

@media only screen and (max-width:768px) {

}

@media only screen and (max-width:768px) {

}

<svg
              aria-label="FormUp"
              class="c0"
              viewBox="0 0 24 24"
            >
              <polyline
                fill="none"
                points="18 9 12 15 6 9"
                stroke="#000"
                stroke-width="2"
                transform="matrix(1 0 0 -1 0 24)"
              />
            </svg>
          </div>
        </div>
      </button>
      <div
        class="StyledBox-sc-13pk1d4-0 bYZvzF"
      >
        <div
          aria-hidden="false"
          class="StyledBox-sc-13pk1d4-0 jJdKAu Collapsible__AnimatedBox-sc-15kniua-0 hCnAXH"
          open=""
        >
          Panel body 2
        </div>
      </div>
    </div>
=======
>>>>>>> 5ffbbb5c
  </div>
</div>
`;

exports[`Accordion change active index 1`] = `
.c8 {
  display: inline-block;
  -webkit-flex: 0 0 auto;
  -ms-flex: 0 0 auto;
  flex: 0 0 auto;
  width: 24px;
  height: 24px;
  fill: #7D4CDB;
  stroke: #7D4CDB;
}

.c8 g {
  fill: inherit;
  stroke: inherit;
}

.c8 *:not([stroke])[fill="none"] {
  stroke-width: 0;
}

.c8 *[stroke*="#"],
.c8 *[STROKE*="#"] {
  stroke: inherit;
  fill: none;
}

.c8 *[fill-rule],
.c8 *[FILL-RULE],
.c8 *[fill*="#"],
.c8 *[FILL*="#"] {
  fill: inherit;
  stroke: none;
}

.c1 {
  display: -webkit-box;
  display: -webkit-flex;
  display: -ms-flexbox;
  display: flex;
  box-sizing: border-box;
  max-width: 100%;
  min-width: 0;
  min-height: 0;
  -webkit-flex-direction: column;
  -ms-flex-direction: column;
  flex-direction: column;
}

.c2 {
  display: -webkit-box;
  display: -webkit-flex;
  display: -ms-flexbox;
  display: flex;
  box-sizing: border-box;
  max-width: 100%;
  min-width: 0;
  min-height: 0;
  -webkit-flex-direction: column;
  -ms-flex-direction: column;
  flex-direction: column;
  -webkit-flex: 0 0 auto;
  -ms-flex: 0 0 auto;
  flex: 0 0 auto;
}

.c4 {
  display: -webkit-box;
  display: -webkit-flex;
  display: -ms-flexbox;
  display: flex;
  box-sizing: border-box;
  max-width: 100%;
  -webkit-align-items: center;
  -webkit-box-align: center;
  -ms-flex-align: center;
  align-items: center;
  min-width: 0;
  min-height: 0;
  -webkit-flex-direction: row;
  -ms-flex-direction: row;
  flex-direction: row;
  -webkit-box-pack: justify;
  -webkit-justify-content: space-between;
  -ms-flex-pack: justify;
  justify-content: space-between;
}

.c5 {
  display: -webkit-box;
  display: -webkit-flex;
  display: -ms-flexbox;
  display: flex;
  box-sizing: border-box;
  max-width: 100%;
  min-width: 0;
  min-height: 0;
  -webkit-flex-direction: column;
  -ms-flex-direction: column;
  flex-direction: column;
  padding-left: 6px;
  padding-right: 6px;
}

.c7 {
  display: -webkit-box;
  display: -webkit-flex;
  display: -ms-flexbox;
  display: flex;
  box-sizing: border-box;
  max-width: 100%;
  min-width: 0;
  min-height: 0;
  -webkit-flex-direction: column;
  -ms-flex-direction: column;
  flex-direction: column;
  padding-left: 12px;
  padding-right: 12px;
}

.c9 {
  display: -webkit-box;
  display: -webkit-flex;
  display: -ms-flexbox;
  display: flex;
  box-sizing: border-box;
  max-width: 100%;
  border-bottom: solid 1px rgba(0,0,0,0.33);
  min-width: 0;
  min-height: 0;
  -webkit-flex-direction: column;
  -ms-flex-direction: column;
  flex-direction: column;
}

.c3 {
  display: inline-block;
  box-sizing: border-box;
  cursor: pointer;
  font: inherit;
  -webkit-text-decoration: none;
  text-decoration: none;
  margin: 0;
  background: transparent;
  overflow: visible;
  text-transform: none;
  color: inherit;
  outline: none;
  border: none;
  padding: 0;
  text-align: inherit;
}

.c6 {
  font-size: 18px;
  line-height: 24px;
  max-width: 432px;
  font-weight: 600;
}

.c0 {
  font-size: 18px;
  line-height: 24px;
  box-sizing: border-box;
  -webkit-text-size-adjust: 100%;
  -ms-text-size-adjust: 100%;
  -moz-osx-font-smoothing: grayscale;
  -webkit-font-smoothing: antialiased;
}

@media only screen and (max-width:768px) {
  .c5 {
    padding-left: 3px;
    padding-right: 3px;
  }
}

@media only screen and (max-width:768px) {
  .c7 {
    padding-left: 6px;
    padding-right: 6px;
  }
}

@media only screen and (max-width:768px) {
  .c9 {
    border-bottom: solid 1px rgba(0,0,0,0.33);
  }
}

@media only screen and (max-width:768px) {
  .c6 {
    font-size: 18px;
    line-height: 24px;
    max-width: 432px;
  }
}

<div
  class="c0"
>
  <div
    class="c1"
    role="tablist"
  >
    <div
      class="c2"
    >
      <button
        aria-expanded="false"
        aria-selected="false"
        class="c3"
        role="tab"
        type="button"
      >
        <div
          class="c4"
        >
          <div
            class="c5"
          >
            <h4
              class="c6"
            >
              Panel 1
            </h4>
          </div>
          <div
            class="c7"
          >
            <svg
              aria-label="FormDown"
              class="c8"
              viewBox="0 0 24 24"
            >
              <polyline
                fill="none"
                points="18 9 12 15 6 9"
                stroke="#000"
                stroke-width="2"
              />
            </svg>
          </div>
        </div>
      </button>
      <div
        class="c9"
      />
    </div>
    <div
      class="c2"
    >
      <button
        aria-expanded="true"
        aria-selected="true"
        class="c3"
        role="tab"
        type="button"
      >
        <div
          class="c4"
        >
          <div
            class="c5"
          >
            <h4
              class="c6"
            >
              Panel 2
            </h4>
          </div>
          <div
            class="c7"
          >
            <svg
              aria-label="FormUp"
              class="c8"
              viewBox="0 0 24 24"
            >
              <polyline
                fill="none"
                points="18 9 12 15 6 9"
                stroke="#000"
                stroke-width="2"
                transform="matrix(1 0 0 -1 0 24)"
              />
            </svg>
          </div>
        </div>
      </button>
      <div
        class="c9"
      >
        Panel body 2
      </div>
    </div>
  </div>
</div>
`;

exports[`Accordion change active index 2`] = `
<div
  class="StyledGrommet-sc-19lkkz7-0 lcXYAf"
>
  <div
    class="StyledBox-sc-13pk1d4-0 bFwQzJ"
    role="tablist"
  >
    <div
      class="StyledBox-sc-13pk1d4-0 gzfjUM"
    >
      <button
        aria-expanded="false"
        aria-selected="false"
        class="StyledButton-sc-323bzc-0 bwJeiP"
        role="tab"
        type="button"
      >
        <div
          class="StyledBox-sc-13pk1d4-0 VvbUh"
        >
          <div
            class="StyledBox-sc-13pk1d4-0 ckSWz"
          >
            <h4
              class="StyledHeading-sc-1rdh4aw-0 cJdkwo"
            >
              Panel 1
            </h4>
          </div>
          <div
            class="StyledBox-sc-13pk1d4-0 iEnXND"
          >
            <svg
              aria-label="FormDown"
              class="StyledIcon-ofa7kd-0 kbXEEj"
              viewBox="0 0 24 24"
            >
              <polyline
                fill="none"
                points="18 9 12 15 6 9"
                stroke="#000"
                stroke-width="2"
              />
            </svg>
          </div>
        </div>
      </button>
      <div
<<<<<<< HEAD
        class="StyledBox-sc-13pk1d4-0 bYZvzF"
=======
        class="StyledBox-sc-13pk1d4-0 cptOIG"
>>>>>>> 5ffbbb5c
      />
    </div>
    <div
      class="StyledBox-sc-13pk1d4-0 gzfjUM"
    >
      <button
        aria-expanded="true"
        aria-selected="true"
        class="StyledButton-sc-323bzc-0 bwJeiP"
        role="tab"
        type="button"
      >
        <div
          class="StyledBox-sc-13pk1d4-0 VvbUh"
        >
          <div
            class="StyledBox-sc-13pk1d4-0 ckSWz"
          >
            <h4
              class="StyledHeading-sc-1rdh4aw-0 cJdkwo"
            >
              Panel 2
            </h4>
          </div>
          <div
            class="StyledBox-sc-13pk1d4-0 iEnXND"
          >
            <svg
              aria-label="FormUp"
              class="StyledIcon-ofa7kd-0 kbXEEj"
              viewBox="0 0 24 24"
            >
              <polyline
                fill="none"
                points="18 9 12 15 6 9"
                stroke="#000"
                stroke-width="2"
                transform="matrix(1 0 0 -1 0 24)"
              />
            </svg>
          </div>
        </div>
      </button>
      <div
        class="StyledBox-sc-13pk1d4-0 cptOIG"
      >
        Panel body 2
      </div>
    </div>
  </div>
</div>
`;

exports[`Accordion change to second Panel 1`] = `
.c8 {
  display: inline-block;
  -webkit-flex: 0 0 auto;
  -ms-flex: 0 0 auto;
  flex: 0 0 auto;
  width: 24px;
  height: 24px;
  fill: #7D4CDB;
  stroke: #7D4CDB;
}

.c8 g {
  fill: inherit;
  stroke: inherit;
}

.c8 *:not([stroke])[fill="none"] {
  stroke-width: 0;
}

.c8 *[stroke*="#"],
.c8 *[STROKE*="#"] {
  stroke: inherit;
  fill: none;
}

.c8 *[fill-rule],
.c8 *[FILL-RULE],
.c8 *[fill*="#"],
.c8 *[FILL*="#"] {
  fill: inherit;
  stroke: none;
}

<<<<<<< HEAD
@media only screen and (max-width:768px) {

}

@media only screen and (max-width:768px) {

}

@media only screen and (max-width:768px) {

}

@media only screen and (max-width:768px) {

}

<svg
              aria-label="FormUp"
              class="c0"
              viewBox="0 0 24 24"
            >
              <polyline
                fill="none"
                points="18 9 12 15 6 9"
                stroke="#000"
                stroke-width="2"
                transform="matrix(1 0 0 -1 0 24)"
              />
            </svg>
          </div>
        </div>
      </button>
      <div
        class="StyledBox-sc-13pk1d4-0 bYZvzF"
      >
        Panel body 2
      </div>
    </div>
  </div>
</div>
`;

exports[`Accordion complex header 1`] = `
=======
>>>>>>> 5ffbbb5c
.c1 {
  display: -webkit-box;
  display: -webkit-flex;
  display: -ms-flexbox;
  display: flex;
  box-sizing: border-box;
  max-width: 100%;
  min-width: 0;
  min-height: 0;
  -webkit-flex-direction: column;
  -ms-flex-direction: column;
  flex-direction: column;
}

.c2 {
  display: -webkit-box;
  display: -webkit-flex;
  display: -ms-flexbox;
  display: flex;
  box-sizing: border-box;
  max-width: 100%;
  min-width: 0;
  min-height: 0;
  -webkit-flex-direction: column;
  -ms-flex-direction: column;
  flex-direction: column;
  -webkit-flex: 0 0 auto;
  -ms-flex: 0 0 auto;
  flex: 0 0 auto;
}

.c4 {
  display: -webkit-box;
  display: -webkit-flex;
  display: -ms-flexbox;
  display: flex;
  box-sizing: border-box;
  max-width: 100%;
  -webkit-align-items: center;
  -webkit-box-align: center;
  -ms-flex-align: center;
  align-items: center;
  min-width: 0;
  min-height: 0;
  -webkit-flex-direction: row;
  -ms-flex-direction: row;
  flex-direction: row;
  -webkit-box-pack: justify;
  -webkit-justify-content: space-between;
  -ms-flex-pack: justify;
  justify-content: space-between;
}

.c5 {
  display: -webkit-box;
  display: -webkit-flex;
  display: -ms-flexbox;
  display: flex;
  box-sizing: border-box;
  max-width: 100%;
  min-width: 0;
  min-height: 0;
  -webkit-flex-direction: column;
  -ms-flex-direction: column;
  flex-direction: column;
  padding-left: 6px;
  padding-right: 6px;
}

.c7 {
  display: -webkit-box;
  display: -webkit-flex;
  display: -ms-flexbox;
  display: flex;
  box-sizing: border-box;
  max-width: 100%;
  min-width: 0;
  min-height: 0;
  -webkit-flex-direction: column;
  -ms-flex-direction: column;
  flex-direction: column;
  padding-left: 12px;
  padding-right: 12px;
}

.c9 {
  display: -webkit-box;
  display: -webkit-flex;
  display: -ms-flexbox;
  display: flex;
  box-sizing: border-box;
  max-width: 100%;
  border-bottom: solid 1px rgba(0,0,0,0.33);
  min-width: 0;
  min-height: 0;
  -webkit-flex-direction: column;
  -ms-flex-direction: column;
  flex-direction: column;
}

.c3 {
  display: inline-block;
  box-sizing: border-box;
  cursor: pointer;
  font: inherit;
  -webkit-text-decoration: none;
  text-decoration: none;
  margin: 0;
  background: transparent;
  overflow: visible;
  text-transform: none;
  color: inherit;
  outline: none;
  border: none;
  padding: 0;
  text-align: inherit;
}

.c10 {
  -webkit-transition: max-height 200ms,opacity 200ms;
  transition: max-height 200ms,opacity 200ms;
  opacity: 0;
  overflow: hidden;
  max-height: 0;
}

.c6 {
  font-size: 18px;
  line-height: 24px;
  max-width: 432px;
  font-weight: 600;
}

.c0 {
  font-size: 18px;
  line-height: 24px;
  box-sizing: border-box;
  -webkit-text-size-adjust: 100%;
  -ms-text-size-adjust: 100%;
  -moz-osx-font-smoothing: grayscale;
  -webkit-font-smoothing: antialiased;
}

@media only screen and (max-width:768px) {
  .c5 {
    padding-left: 3px;
    padding-right: 3px;
  }
}

@media only screen and (max-width:768px) {
  .c7 {
    padding-left: 6px;
    padding-right: 6px;
  }
}

@media only screen and (max-width:768px) {
  .c9 {
    border-bottom: solid 1px rgba(0,0,0,0.33);
  }
}

@media only screen and (max-width:768px) {
  .c6 {
    font-size: 18px;
    line-height: 24px;
    max-width: 432px;
  }
}

<div
  class="c0"
>
  <div
    class="c1"
    role="tablist"
  >
    <div
      class="c2"
    >
      <button
        aria-expanded="false"
        aria-selected="false"
        class="c3"
        role="tab"
        type="button"
      >
        <div
          class="c4"
        >
          <div
            class="c5"
          >
            <h4
              class="c6"
            >
              Panel 1
            </h4>
          </div>
          <div
            class="c7"
          >
            <svg
              aria-label="FormDown"
              class="c8"
              viewBox="0 0 24 24"
            >
              <polyline
                fill="none"
                points="18 9 12 15 6 9"
                stroke="#000"
                stroke-width="2"
              />
            </svg>
          </div>
        </div>
      </button>
      <div
        class="c9"
      >
        <div
          aria-hidden="true"
          class="c1 c10"
        >
          Panel body 1
        </div>
      </div>
    </div>
    <div
      class="c2"
    >
      <button
        aria-expanded="false"
        aria-selected="false"
        class="c3"
        role="tab"
        type="button"
      >
        <div
          class="c4"
        >
          <div
            class="c5"
          >
            <h4
              class="c6"
            >
              Panel 2
            </h4>
          </div>
          <div
            class="c7"
          >
            <svg
              aria-label="FormDown"
              class="c8"
              viewBox="0 0 24 24"
            >
              <polyline
                fill="none"
                points="18 9 12 15 6 9"
                stroke="#000"
                stroke-width="2"
              />
            </svg>
          </div>
        </div>
      </button>
      <div
        class="c9"
      >
        <div
          aria-hidden="true"
          class="c1 c10"
        >
          Panel body 2
        </div>
      </div>
    </div>
  </div>
</div>
`;

exports[`Accordion change to second Panel 2`] = `
<div
  class="StyledGrommet-sc-19lkkz7-0 lcXYAf"
>
  <div
    class="StyledBox-sc-13pk1d4-0 bFwQzJ"
    role="tablist"
  >
    <div
      class="StyledBox-sc-13pk1d4-0 gzfjUM"
    >
      <button
        aria-expanded="false"
        aria-selected="false"
        class="StyledButton-sc-323bzc-0 bwJeiP"
        role="tab"
        type="button"
      >
        <div
          class="StyledBox-sc-13pk1d4-0 VvbUh"
        >
          <div
            class="StyledBox-sc-13pk1d4-0 ckSWz"
          >
            <h4
              class="StyledHeading-sc-1rdh4aw-0 cJdkwo"
            >
              Panel 1
            </h4>
          </div>
          <div
            class="StyledBox-sc-13pk1d4-0 iEnXND"
          >
            <svg
              aria-label="FormDown"
              class="StyledIcon-ofa7kd-0 kbXEEj"
              viewBox="0 0 24 24"
            >
              <polyline
                fill="none"
                points="18 9 12 15 6 9"
                stroke="#000"
                stroke-width="2"
              />
            </svg>
          </div>
        </div>
      </button>
      <div
        class="StyledBox-sc-13pk1d4-0 cptOIG"
      >
        <div
          aria-hidden="true"
          class="StyledBox-sc-13pk1d4-0 bFwQzJ Collapsible__AnimatedBox-sc-15kniua-0 bEdCNR"
        >
          Panel body 1
        </div>
      </div>
    </div>
    <div
      class="StyledBox-sc-13pk1d4-0 gzfjUM"
    >
      <button
        aria-expanded="true"
        aria-selected="true"
        class="StyledButton-sc-323bzc-0 bwJeiP"
        role="tab"
        type="button"
      >
        <div
          class="StyledBox-sc-13pk1d4-0 VvbUh"
        >
          <div
            class="StyledBox-sc-13pk1d4-0 ckSWz"
          >
            <h4
              class="StyledHeading-sc-1rdh4aw-0 cJdkwo"
            >
              Panel 2
            </h4>
          </div>
          <div
            class="StyledBox-sc-13pk1d4-0 iEnXND"
          >
            .c0 {
  display: inline-block;
  -webkit-flex: 0 0 auto;
  -ms-flex: 0 0 auto;
  flex: 0 0 auto;
  width: 24px;
  height: 24px;
  fill: #7D4CDB;
  stroke: #7D4CDB;
}

.c0 g {
  fill: inherit;
  stroke: inherit;
}

.c0 *:not([stroke])[fill="none"] {
  stroke-width: 0;
}

.c0 *[stroke*="#"],
.c0 *[STROKE*="#"] {
  stroke: inherit;
  fill: none;
}

.c0 *[fill-rule],
.c0 *[FILL-RULE],
.c0 *[fill*="#"],
.c0 *[FILL*="#"] {
  fill: inherit;
  stroke: none;
}

@media only screen and (max-width:768px) {

}

@media only screen and (max-width:768px) {

}

@media only screen and (max-width:768px) {

}

@media only screen and (max-width:768px) {

}

<svg
              aria-label="FormUp"
              class="c0"
              viewBox="0 0 24 24"
            >
              <polyline
                fill="none"
                points="18 9 12 15 6 9"
                stroke="#000"
                stroke-width="2"
                transform="matrix(1 0 0 -1 0 24)"
              />
            </svg>
          </div>
        </div>
      </button>
      <div
        class="StyledBox-sc-13pk1d4-0 cptOIG"
      >
        <div
          aria-hidden="false"
          class="StyledBox-sc-13pk1d4-0 bFwQzJ Collapsible__AnimatedBox-sc-15kniua-0 gPSerh"
          open=""
        >
          Panel body 2
        </div>
      </div>
    </div>
  </div>
</div>
`;

exports[`Accordion change to second Panel without onActive 1`] = `
.c8 {
  display: inline-block;
  -webkit-flex: 0 0 auto;
  -ms-flex: 0 0 auto;
  flex: 0 0 auto;
  width: 24px;
  height: 24px;
  fill: #7D4CDB;
  stroke: #7D4CDB;
}

.c8 g {
  fill: inherit;
  stroke: inherit;
}

.c8 *:not([stroke])[fill="none"] {
  stroke-width: 0;
}

.c8 *[stroke*="#"],
.c8 *[STROKE*="#"] {
  stroke: inherit;
  fill: none;
}

.c8 *[fill-rule],
.c8 *[FILL-RULE],
.c8 *[fill*="#"],
.c8 *[FILL*="#"] {
  fill: inherit;
  stroke: none;
}

.c1 {
  display: -webkit-box;
  display: -webkit-flex;
  display: -ms-flexbox;
  display: flex;
  box-sizing: border-box;
  max-width: 100%;
  min-width: 0;
  min-height: 0;
  -webkit-flex-direction: column;
  -ms-flex-direction: column;
  flex-direction: column;
}

.c2 {
  display: -webkit-box;
  display: -webkit-flex;
  display: -ms-flexbox;
  display: flex;
  box-sizing: border-box;
  max-width: 100%;
  min-width: 0;
  min-height: 0;
  -webkit-flex-direction: column;
  -ms-flex-direction: column;
  flex-direction: column;
  -webkit-flex: 0 0 auto;
  -ms-flex: 0 0 auto;
  flex: 0 0 auto;
}

.c4 {
  display: -webkit-box;
  display: -webkit-flex;
  display: -ms-flexbox;
  display: flex;
  box-sizing: border-box;
  max-width: 100%;
  -webkit-align-items: center;
  -webkit-box-align: center;
  -ms-flex-align: center;
  align-items: center;
  min-width: 0;
  min-height: 0;
  -webkit-flex-direction: row;
  -ms-flex-direction: row;
  flex-direction: row;
  -webkit-box-pack: justify;
  -webkit-justify-content: space-between;
  -ms-flex-pack: justify;
  justify-content: space-between;
}

.c5 {
  display: -webkit-box;
  display: -webkit-flex;
  display: -ms-flexbox;
  display: flex;
  box-sizing: border-box;
  max-width: 100%;
  min-width: 0;
  min-height: 0;
  -webkit-flex-direction: column;
  -ms-flex-direction: column;
  flex-direction: column;
  padding-left: 6px;
  padding-right: 6px;
}

.c7 {
  display: -webkit-box;
  display: -webkit-flex;
  display: -ms-flexbox;
  display: flex;
  box-sizing: border-box;
  max-width: 100%;
  min-width: 0;
  min-height: 0;
  -webkit-flex-direction: column;
  -ms-flex-direction: column;
  flex-direction: column;
  padding-left: 12px;
  padding-right: 12px;
}

.c9 {
  display: -webkit-box;
  display: -webkit-flex;
  display: -ms-flexbox;
  display: flex;
  box-sizing: border-box;
  max-width: 100%;
  border-bottom: solid 1px rgba(0,0,0,0.33);
  min-width: 0;
  min-height: 0;
  -webkit-flex-direction: column;
  -ms-flex-direction: column;
  flex-direction: column;
}

.c3 {
  display: inline-block;
  box-sizing: border-box;
  cursor: pointer;
  font: inherit;
  -webkit-text-decoration: none;
  text-decoration: none;
  margin: 0;
  background: transparent;
  overflow: visible;
  text-transform: none;
  color: inherit;
  outline: none;
  border: none;
  padding: 0;
  text-align: inherit;
}

.c6 {
  font-size: 18px;
  line-height: 24px;
  max-width: 432px;
  font-weight: 600;
}

.c0 {
  font-size: 18px;
  line-height: 24px;
  box-sizing: border-box;
  -webkit-text-size-adjust: 100%;
  -ms-text-size-adjust: 100%;
  -moz-osx-font-smoothing: grayscale;
  -webkit-font-smoothing: antialiased;
}

@media only screen and (max-width:768px) {
  .c5 {
    padding-left: 3px;
    padding-right: 3px;
  }
}

@media only screen and (max-width:768px) {
  .c7 {
    padding-left: 6px;
    padding-right: 6px;
  }
}

@media only screen and (max-width:768px) {
  .c9 {
    border-bottom: solid 1px rgba(0,0,0,0.33);
  }
}

@media only screen and (max-width:768px) {
  .c6 {
    font-size: 18px;
    line-height: 24px;
    max-width: 432px;
  }
}

<div
  class="c0"
>
  <div
    class="c1"
    role="tablist"
  >
    <div
      class="c2"
    >
      <button
        aria-expanded="false"
        aria-selected="false"
        class="c3"
        role="tab"
        type="button"
      >
        <div
          class="c4"
        >
          <div
            class="c5"
          >
            <h4
              class="c6"
            >
              Panel 1
            </h4>
          </div>
          <div
            class="c7"
          >
            <svg
              aria-label="FormDown"
              class="c8"
              viewBox="0 0 24 24"
            >
              <polyline
                fill="none"
                points="18 9 12 15 6 9"
                stroke="#000"
                stroke-width="2"
              />
            </svg>
          </div>
        </div>
      </button>
      <div
        class="c9"
      />
    </div>
    <div
      class="c2"
    >
      <button
        aria-expanded="false"
        aria-selected="false"
        class="c3"
        role="tab"
        type="button"
      >
        <div
          class="c4"
        >
          <div
            class="c5"
          >
            <h4
              class="c6"
            >
              Panel 2
            </h4>
          </div>
          <div
            class="c7"
          >
            <svg
              aria-label="FormDown"
              class="c8"
              viewBox="0 0 24 24"
            >
              <polyline
                fill="none"
                points="18 9 12 15 6 9"
                stroke="#000"
                stroke-width="2"
              />
            </svg>
          </div>
        </div>
      </button>
      <div
        class="c9"
      />
    </div>
  </div>
</div>
`;

exports[`Accordion change to second Panel without onActive 2`] = `
<div
  class="StyledGrommet-sc-19lkkz7-0 lcXYAf"
>
  <div
    class="StyledBox-sc-13pk1d4-0 bFwQzJ"
    role="tablist"
  >
    <div
      class="StyledBox-sc-13pk1d4-0 gzfjUM"
    >
      <button
        aria-expanded="false"
        aria-selected="false"
        class="StyledButton-sc-323bzc-0 bwJeiP"
        role="tab"
        type="button"
      >
        <div
          class="StyledBox-sc-13pk1d4-0 VvbUh"
        >
          <div
            class="StyledBox-sc-13pk1d4-0 ckSWz"
          >
            <h4
              class="StyledHeading-sc-1rdh4aw-0 cJdkwo"
            >
              Panel 1
            </h4>
          </div>
          <div
            class="StyledBox-sc-13pk1d4-0 iEnXND"
          >
            <svg
              aria-label="FormDown"
              class="StyledIcon-ofa7kd-0 kbXEEj"
              viewBox="0 0 24 24"
            >
              <polyline
                fill="none"
                points="18 9 12 15 6 9"
                stroke="#000"
                stroke-width="2"
              />
            </svg>
          </div>
        </div>
      </button>
      <div
        class="StyledBox-sc-13pk1d4-0 cptOIG"
      />
    </div>
    <div
      class="StyledBox-sc-13pk1d4-0 gzfjUM"
    >
      <button
        aria-expanded="true"
        aria-selected="true"
        class="StyledButton-sc-323bzc-0 bwJeiP"
        role="tab"
        type="button"
      >
        <div
          class="StyledBox-sc-13pk1d4-0 VvbUh"
        >
          <div
            class="StyledBox-sc-13pk1d4-0 ckSWz"
          >
            <h4
              class="StyledHeading-sc-1rdh4aw-0 cJdkwo"
            >
              Panel 2
            </h4>
          </div>
          <div
            class="StyledBox-sc-13pk1d4-0 iEnXND"
          >
            .c0 {
  display: inline-block;
  -webkit-flex: 0 0 auto;
  -ms-flex: 0 0 auto;
  flex: 0 0 auto;
  width: 24px;
  height: 24px;
  fill: #7D4CDB;
  stroke: #7D4CDB;
}

.c0 g {
  fill: inherit;
  stroke: inherit;
}

.c0 *:not([stroke])[fill="none"] {
  stroke-width: 0;
}

.c0 *[stroke*="#"],
.c0 *[STROKE*="#"] {
  stroke: inherit;
  fill: none;
}

.c0 *[fill-rule],
.c0 *[FILL-RULE],
.c0 *[fill*="#"],
.c0 *[FILL*="#"] {
  fill: inherit;
  stroke: none;
}

@media only screen and (max-width:768px) {

}

@media only screen and (max-width:768px) {

}

@media only screen and (max-width:768px) {

}

@media only screen and (max-width:768px) {

}

<svg
              aria-label="FormUp"
              class="c0"
              viewBox="0 0 24 24"
            >
              <polyline
                fill="none"
                points="18 9 12 15 6 9"
                stroke="#000"
                stroke-width="2"
                transform="matrix(1 0 0 -1 0 24)"
              />
            </svg>
          </div>
        </div>
      </button>
      <div
        class="StyledBox-sc-13pk1d4-0 cptOIG"
      >
        Panel body 2
      </div>
    </div>
  </div>
</div>
`;

exports[`Accordion complex header 1`] = `
.c1 {
  display: -webkit-box;
  display: -webkit-flex;
  display: -ms-flexbox;
  display: flex;
  box-sizing: border-box;
  max-width: 100%;
  min-width: 0;
  min-height: 0;
  -webkit-flex-direction: column;
  -ms-flex-direction: column;
  flex-direction: column;
}

.c2 {
  display: -webkit-box;
  display: -webkit-flex;
  display: -ms-flexbox;
  display: flex;
  box-sizing: border-box;
  max-width: 100%;
  min-width: 0;
  min-height: 0;
  -webkit-flex-direction: column;
  -ms-flex-direction: column;
  flex-direction: column;
  -webkit-flex: 0 0 auto;
  -ms-flex: 0 0 auto;
  flex: 0 0 auto;
}

.c4 {
  display: -webkit-box;
  display: -webkit-flex;
  display: -ms-flexbox;
  display: flex;
  box-sizing: border-box;
  max-width: 100%;
  border-bottom: solid 1px rgba(0,0,0,0.33);
  min-width: 0;
  min-height: 0;
  -webkit-flex-direction: column;
  -ms-flex-direction: column;
  flex-direction: column;
}

.c3 {
  display: inline-block;
  box-sizing: border-box;
  cursor: pointer;
  font: inherit;
  -webkit-text-decoration: none;
  text-decoration: none;
  margin: 0;
  background: transparent;
  overflow: visible;
  text-transform: none;
  color: inherit;
  outline: none;
  border: none;
  padding: 0;
  text-align: inherit;
}

.c0 {
  font-size: 18px;
  line-height: 24px;
  box-sizing: border-box;
  -webkit-text-size-adjust: 100%;
  -ms-text-size-adjust: 100%;
  -moz-osx-font-smoothing: grayscale;
  -webkit-font-smoothing: antialiased;
}

@media only screen and (max-width:768px) {
  .c4 {
    border-bottom: solid 1px rgba(0,0,0,0.33);
  }
}

<div
  className="c0"
>
  <div
    className="c1"
    role="tablist"
  >
    <div
      className="c2"
    >
      <button
        aria-expanded={false}
        aria-selected={false}
        className="c3"
        onBlur={[Function]}
        onClick={[Function]}
        onFocus={[Function]}
        onMouseOut={[Function]}
        onMouseOver={[Function]}
        role="tab"
        type="button"
      >
        <div>
          Panel 1 header
        </div>
      </button>
      <div
        className="c4"
      />
    </div>
    <div
      className="c2"
    >
      <button
        aria-expanded={true}
        aria-selected={true}
        className="c3"
        onBlur={[Function]}
        onClick={[Function]}
        onFocus={[Function]}
        onMouseOut={[Function]}
        onMouseOver={[Function]}
        role="tab"
        type="button"
      >
        <div>
          Panel 2 header
        </div>
      </button>
      <div
        className="c4"
      >
        Panel body 2
      </div>
    </div>
  </div>
</div>
`;

exports[`Accordion complex title 1`] = `
.c7 {
  display: inline-block;
  -webkit-flex: 0 0 auto;
  -ms-flex: 0 0 auto;
  flex: 0 0 auto;
  width: 24px;
  height: 24px;
  fill: #6FFFB0;
  stroke: #6FFFB0;
}

.c7 g {
  fill: inherit;
  stroke: inherit;
}

.c7 *:not([stroke])[fill="none"] {
  stroke-width: 0;
}

.c7 *[stroke*="#"],
.c7 *[STROKE*="#"] {
  stroke: inherit;
  fill: none;
}

.c7 *[fill-rule],
.c7 *[FILL-RULE],
.c7 *[fill*="#"],
.c7 *[FILL*="#"] {
  fill: inherit;
  stroke: none;
}

.c1 {
  display: -webkit-box;
  display: -webkit-flex;
  display: -ms-flexbox;
  display: flex;
  box-sizing: border-box;
  max-width: 100%;
  background-color: #333333;
  color: #f8f8f8;
  min-width: 0;
  min-height: 0;
  -webkit-flex-direction: column;
  -ms-flex-direction: column;
  flex-direction: column;
}

.c2 {
  display: -webkit-box;
  display: -webkit-flex;
  display: -ms-flexbox;
  display: flex;
  box-sizing: border-box;
  max-width: 100%;
  min-width: 0;
  min-height: 0;
  -webkit-flex-direction: column;
  -ms-flex-direction: column;
  flex-direction: column;
}

.c3 {
  display: -webkit-box;
  display: -webkit-flex;
  display: -ms-flexbox;
  display: flex;
  box-sizing: border-box;
  max-width: 100%;
  min-width: 0;
  min-height: 0;
  -webkit-flex-direction: column;
  -ms-flex-direction: column;
  flex-direction: column;
  -webkit-flex: 0 0 auto;
  -ms-flex: 0 0 auto;
  flex: 0 0 auto;
}

.c5 {
  display: -webkit-box;
  display: -webkit-flex;
  display: -ms-flexbox;
  display: flex;
  box-sizing: border-box;
  max-width: 100%;
  -webkit-align-items: center;
  -webkit-box-align: center;
  -ms-flex-align: center;
  align-items: center;
  min-width: 0;
  min-height: 0;
  -webkit-flex-direction: row;
  -ms-flex-direction: row;
  flex-direction: row;
  -webkit-box-pack: justify;
  -webkit-justify-content: space-between;
  -ms-flex-pack: justify;
  justify-content: space-between;
}

.c6 {
  display: -webkit-box;
  display: -webkit-flex;
  display: -ms-flexbox;
  display: flex;
  box-sizing: border-box;
  max-width: 100%;
  min-width: 0;
  min-height: 0;
  -webkit-flex-direction: column;
  -ms-flex-direction: column;
  flex-direction: column;
  padding-left: 12px;
  padding-right: 12px;
}

.c8 {
  display: -webkit-box;
  display: -webkit-flex;
  display: -ms-flexbox;
  display: flex;
  box-sizing: border-box;
  max-width: 100%;
  border-bottom: solid 1px rgba(255,255,255,0.33);
  min-width: 0;
  min-height: 0;
  -webkit-flex-direction: column;
  -ms-flex-direction: column;
  flex-direction: column;
}

.c4 {
  display: inline-block;
  box-sizing: border-box;
  cursor: pointer;
  font: inherit;
  -webkit-text-decoration: none;
  text-decoration: none;
  margin: 0;
  background: transparent;
  overflow: visible;
  text-transform: none;
  color: inherit;
  outline: none;
  border: none;
  padding: 0;
  text-align: inherit;
}

.c9 {
  -webkit-transition: max-height 200ms,opacity 200ms;
  transition: max-height 200ms,opacity 200ms;
  opacity: 0;
  overflow: hidden;
  max-height: 0;
}

.c0 {
  font-size: 18px;
  line-height: 24px;
  box-sizing: border-box;
  -webkit-text-size-adjust: 100%;
  -ms-text-size-adjust: 100%;
  -moz-osx-font-smoothing: grayscale;
  -webkit-font-smoothing: antialiased;
}

@media only screen and (max-width:768px) {
  .c6 {
    padding-left: 6px;
    padding-right: 6px;
  }
}

@media only screen and (max-width:768px) {
  .c8 {
    border-bottom: solid 1px rgba(255,255,255,0.33);
  }
}

<div
  className="c0"
>
  <div
    className="c1"
  >
    <div
      className="c2"
      role="tablist"
    >
      <div
        className="c3"
      >
        <button
          aria-expanded={false}
          aria-selected={false}
          className="c4"
          onBlur={[Function]}
          onClick={[Function]}
          onFocus={[Function]}
          onMouseOut={[Function]}
          onMouseOver={[Function]}
          role="tab"
          type="button"
        >
          <div
            className="c5"
          >
            <div>
              Panel 1 complex
            </div>
            <div
              className="c6"
            >
              <svg
                aria-label="FormDown"
                className="c7"
                viewBox="0 0 24 24"
              >
                <polyline
                  fill="none"
                  points="18 9 12 15 6 9"
                  stroke="#000"
                  strokeWidth="2"
                />
              </svg>
            </div>
          </div>
        </button>
        <div
          className="c8"
        >
          <div
            aria-hidden={true}
            className="c2 c9"
            open={false}
          >
            Panel body 1
          </div>
        </div>
      </div>
      <div
        className="c3"
      >
        <button
          aria-expanded={false}
          aria-selected={false}
          className="c4"
          onBlur={[Function]}
          onClick={[Function]}
          onFocus={[Function]}
          onMouseOut={[Function]}
          onMouseOver={[Function]}
          role="tab"
          type="button"
        >
          <div
            className="c5"
          >
            <div>
              Panel 2 complex
            </div>
            <div
              className="c6"
            >
              <svg
                aria-label="FormDown"
                className="c7"
                viewBox="0 0 24 24"
              >
                <polyline
                  fill="none"
                  points="18 9 12 15 6 9"
                  stroke="#000"
                  strokeWidth="2"
                />
              </svg>
            </div>
          </div>
        </button>
        <div
          className="c8"
        >
          <div
            aria-hidden={true}
            className="c2 c9"
            open={false}
          >
            Panel body 2
          </div>
        </div>
      </div>
    </div>
  </div>
</div>
`;

exports[`Accordion custom accordion 1`] = `
.c8 {
  display: inline-block;
  -webkit-flex: 0 0 auto;
  -ms-flex: 0 0 auto;
  flex: 0 0 auto;
  width: 24px;
  height: 24px;
  fill: #7D4CDB;
  stroke: #7D4CDB;
}

.c8 g {
  fill: inherit;
  stroke: inherit;
}

.c8 *:not([stroke])[fill="none"] {
  stroke-width: 0;
}

.c8 *[stroke*="#"],
.c8 *[STROKE*="#"] {
  stroke: inherit;
  fill: none;
}

.c8 *[fill-rule],
.c8 *[FILL-RULE],
.c8 *[fill*="#"],
.c8 *[FILL*="#"] {
  fill: inherit;
  stroke: none;
}

.c1 {
  display: -webkit-box;
  display: -webkit-flex;
  display: -ms-flexbox;
  display: flex;
  box-sizing: border-box;
  max-width: 100%;
  min-width: 0;
  min-height: 0;
  -webkit-flex-direction: column;
  -ms-flex-direction: column;
  flex-direction: column;
}

.c2 {
  display: -webkit-box;
  display: -webkit-flex;
  display: -ms-flexbox;
  display: flex;
  box-sizing: border-box;
  max-width: 100%;
  min-width: 0;
  min-height: 0;
  -webkit-flex-direction: column;
  -ms-flex-direction: column;
  flex-direction: column;
  -webkit-flex: 0 0 auto;
  -ms-flex: 0 0 auto;
  flex: 0 0 auto;
}

.c4 {
  display: -webkit-box;
  display: -webkit-flex;
  display: -ms-flexbox;
  display: flex;
  box-sizing: border-box;
  max-width: 100%;
  -webkit-align-items: center;
  -webkit-box-align: center;
  -ms-flex-align: center;
  align-items: center;
  min-width: 0;
  min-height: 0;
  -webkit-flex-direction: row;
  -ms-flex-direction: row;
  flex-direction: row;
  -webkit-box-pack: justify;
  -webkit-justify-content: space-between;
  -ms-flex-pack: justify;
  justify-content: space-between;
}

.c5 {
  display: -webkit-box;
  display: -webkit-flex;
  display: -ms-flexbox;
  display: flex;
  box-sizing: border-box;
  max-width: 100%;
  min-width: 0;
  min-height: 0;
  -webkit-flex-direction: column;
  -ms-flex-direction: column;
  flex-direction: column;
  padding-left: 6px;
  padding-right: 6px;
}

.c7 {
  display: -webkit-box;
  display: -webkit-flex;
  display: -ms-flexbox;
  display: flex;
  box-sizing: border-box;
  max-width: 100%;
  min-width: 0;
  min-height: 0;
  -webkit-flex-direction: column;
  -ms-flex-direction: column;
  flex-direction: column;
  padding-left: 12px;
  padding-right: 12px;
}

.c9 {
  display: -webkit-box;
  display: -webkit-flex;
  display: -ms-flexbox;
  display: flex;
  box-sizing: border-box;
  max-width: 100%;
  border-bottom: solid 1px rgba(0,0,0,0.33);
  min-width: 0;
  min-height: 0;
  -webkit-flex-direction: column;
  -ms-flex-direction: column;
  flex-direction: column;
}

.c3 {
  display: inline-block;
  box-sizing: border-box;
  cursor: pointer;
  font: inherit;
  -webkit-text-decoration: none;
  text-decoration: none;
  margin: 0;
  background: transparent;
  overflow: visible;
  text-transform: none;
  color: inherit;
  outline: none;
  border: none;
  padding: 0;
  text-align: inherit;
}

.c10 {
  -webkit-transition: max-height 200ms,opacity 200ms;
  transition: max-height 200ms,opacity 200ms;
  opacity: 0;
  overflow: hidden;
  max-height: 0;
}

.c6 {
  font-size: 26px;
  line-height: 32px;
  max-width: 624px;
  font-weight: 600;
}

.c0 {
  font-size: 18px;
  line-height: 24px;
  box-sizing: border-box;
  -webkit-text-size-adjust: 100%;
  -ms-text-size-adjust: 100%;
  -moz-osx-font-smoothing: grayscale;
  -webkit-font-smoothing: antialiased;
}

@media only screen and (max-width:768px) {
  .c5 {
    padding-left: 3px;
    padding-right: 3px;
  }
}

@media only screen and (max-width:768px) {
  .c7 {
    padding-left: 6px;
    padding-right: 6px;
  }
}

@media only screen and (max-width:768px) {
  .c9 {
    border-bottom: solid 1px rgba(0,0,0,0.33);
  }
}

@media only screen and (max-width:768px) {
  .c6 {
    font-size: 18px;
    line-height: 24px;
    max-width: 432px;
  }
}

<div
  className="c0"
>
  <div
    className="c1"
    role="tablist"
  >
    <div
      className="c2"
    >
      <button
        aria-expanded={false}
        aria-selected={false}
        className="c3"
        onBlur={[Function]}
        onClick={[Function]}
        onFocus={[Function]}
        onMouseOut={[Function]}
        onMouseOver={[Function]}
        role="tab"
        type="button"
      >
        <div
          className="c4"
        >
          <div
            className="c5"
          >
            <h3
              className="c6"
            >
              Panel 1
            </h3>
          </div>
          <div
            className="c7"
          >
            <svg
              aria-label="FormDown"
              className="c8"
              viewBox="0 0 24 24"
            >
              <polyline
                fill="none"
                points="18 9 12 15 6 9"
                stroke="#000"
                strokeWidth="2"
              />
            </svg>
          </div>
        </div>
      </button>
      <div
        className="c9"
      >
        <div
          aria-hidden={true}
          className="c1 c10"
          open={false}
        >
          Panel body 1
        </div>
      </div>
    </div>
  </div>
</div>
`;

exports[`Accordion focus and hover styles 1`] = `
.c8 {
  display: inline-block;
  -webkit-flex: 0 0 auto;
  -ms-flex: 0 0 auto;
  flex: 0 0 auto;
  width: 24px;
  height: 24px;
  fill: #7D4CDB;
  stroke: #7D4CDB;
}

.c8 g {
  fill: inherit;
  stroke: inherit;
}

.c8 *:not([stroke])[fill="none"] {
  stroke-width: 0;
}

.c8 *[stroke*="#"],
.c8 *[STROKE*="#"] {
  stroke: inherit;
  fill: none;
}

.c8 *[fill-rule],
.c8 *[FILL-RULE],
.c8 *[fill*="#"],
.c8 *[FILL*="#"] {
  fill: inherit;
  stroke: none;
}

.c1 {
  display: -webkit-box;
  display: -webkit-flex;
  display: -ms-flexbox;
  display: flex;
  box-sizing: border-box;
  max-width: 100%;
  min-width: 0;
  min-height: 0;
  -webkit-flex-direction: column;
  -ms-flex-direction: column;
  flex-direction: column;
}

.c2 {
  display: -webkit-box;
  display: -webkit-flex;
  display: -ms-flexbox;
  display: flex;
  box-sizing: border-box;
  max-width: 100%;
  min-width: 0;
  min-height: 0;
  -webkit-flex-direction: column;
  -ms-flex-direction: column;
  flex-direction: column;
  -webkit-flex: 0 0 auto;
  -ms-flex: 0 0 auto;
  flex: 0 0 auto;
}

.c4 {
  display: -webkit-box;
  display: -webkit-flex;
  display: -ms-flexbox;
  display: flex;
  box-sizing: border-box;
  max-width: 100%;
  -webkit-align-items: center;
  -webkit-box-align: center;
  -ms-flex-align: center;
  align-items: center;
  min-width: 0;
  min-height: 0;
  -webkit-flex-direction: row;
  -ms-flex-direction: row;
  flex-direction: row;
  -webkit-box-pack: justify;
  -webkit-justify-content: space-between;
  -ms-flex-pack: justify;
  justify-content: space-between;
}

.c5 {
  display: -webkit-box;
  display: -webkit-flex;
  display: -ms-flexbox;
  display: flex;
  box-sizing: border-box;
  max-width: 100%;
  min-width: 0;
  min-height: 0;
  -webkit-flex-direction: column;
  -ms-flex-direction: column;
  flex-direction: column;
  padding-left: 6px;
  padding-right: 6px;
}

.c7 {
  display: -webkit-box;
  display: -webkit-flex;
  display: -ms-flexbox;
  display: flex;
  box-sizing: border-box;
  max-width: 100%;
  min-width: 0;
  min-height: 0;
  -webkit-flex-direction: column;
  -ms-flex-direction: column;
  flex-direction: column;
  padding-left: 12px;
  padding-right: 12px;
}

.c9 {
  display: -webkit-box;
  display: -webkit-flex;
  display: -ms-flexbox;
  display: flex;
  box-sizing: border-box;
  max-width: 100%;
  border-bottom: solid 1px rgba(0,0,0,0.33);
  min-width: 0;
  min-height: 0;
  -webkit-flex-direction: column;
  -ms-flex-direction: column;
  flex-direction: column;
}

.c3 {
  display: inline-block;
  box-sizing: border-box;
  cursor: pointer;
  font: inherit;
  -webkit-text-decoration: none;
  text-decoration: none;
  margin: 0;
  background: transparent;
  overflow: visible;
  text-transform: none;
  color: inherit;
  outline: none;
  border: none;
  padding: 0;
  text-align: inherit;
  outline: none;
  box-shadow: 0 0 2px 2px #6FFFB0;
}

.c3 > circle,
.c3 > ellipse,
.c3 > line,
.c3 > path,
.c3 > polygon,
.c3 > polyline,
.c3 > rect {
  outline: none;
  box-shadow: 0 0 2px 2px #6FFFB0;
}

.c3::-moz-focus-inner {
  border: 0;
}

.c10 {
  -webkit-transition: max-height 200ms,opacity 200ms;
  transition: max-height 200ms,opacity 200ms;
  opacity: 0;
  overflow: hidden;
  max-height: 0;
}

.c6 {
  font-size: 18px;
  line-height: 24px;
  max-width: 432px;
  font-weight: 600;
  color: red;
}

.c0 {
  font-size: 18px;
  line-height: 24px;
  box-sizing: border-box;
  -webkit-text-size-adjust: 100%;
  -ms-text-size-adjust: 100%;
  -moz-osx-font-smoothing: grayscale;
  -webkit-font-smoothing: antialiased;
}

@media only screen and (max-width:768px) {
  .c5 {
    padding-left: 3px;
    padding-right: 3px;
  }
}

@media only screen and (max-width:768px) {
  .c7 {
    padding-left: 6px;
    padding-right: 6px;
  }
}

@media only screen and (max-width:768px) {
  .c9 {
    border-bottom: solid 1px rgba(0,0,0,0.33);
  }
}

@media only screen and (max-width:768px) {

}

@media only screen and (max-width:768px) {
  .c6 {
    font-size: 18px;
    line-height: 24px;
    max-width: 432px;
  }
}

<div
  class="c0"
>
  <div
    class="c1"
    role="tablist"
  >
    <div
      class="c2"
    >
      <button
        aria-expanded="false"
        aria-selected="false"
        class="c3"
        role="tab"
        style="z-index: 1;"
        type="button"
      >
        <div
          class="c4"
        >
          <div
            class="c5"
          >
            <h4
              class="c6"
            >
              Panel 1
            </h4>
          </div>
          <div
            class="c7"
          >
            <svg
              aria-label="FormDown"
              class="c8"
              viewBox="0 0 24 24"
            >
              <polyline
                fill="none"
                points="18 9 12 15 6 9"
                stroke="#000"
                stroke-width="2"
              />
            </svg>
          </div>
        </div>
      </button>
      <div
        class="c9"
      >
        <div
          aria-hidden="true"
          class="c1 c10"
        >
          Panel body 1
        </div>
      </div>
    </div>
  </div>
</div>
`;

exports[`Accordion multiple panels 1`] = `
.c8 {
  display: inline-block;
  -webkit-flex: 0 0 auto;
  -ms-flex: 0 0 auto;
  flex: 0 0 auto;
  width: 24px;
  height: 24px;
  fill: #7D4CDB;
  stroke: #7D4CDB;
}

.c8 g {
  fill: inherit;
  stroke: inherit;
}

.c8 *:not([stroke])[fill="none"] {
  stroke-width: 0;
}

.c8 *[stroke*="#"],
.c8 *[STROKE*="#"] {
  stroke: inherit;
  fill: none;
}

.c8 *[fill-rule],
.c8 *[FILL-RULE],
.c8 *[fill*="#"],
.c8 *[FILL*="#"] {
  fill: inherit;
  stroke: none;
}

.c1 {
  display: -webkit-box;
  display: -webkit-flex;
  display: -ms-flexbox;
  display: flex;
  box-sizing: border-box;
  max-width: 100%;
  min-width: 0;
  min-height: 0;
  -webkit-flex-direction: column;
  -ms-flex-direction: column;
  flex-direction: column;
}

.c2 {
  display: -webkit-box;
  display: -webkit-flex;
  display: -ms-flexbox;
  display: flex;
  box-sizing: border-box;
  max-width: 100%;
  min-width: 0;
  min-height: 0;
  -webkit-flex-direction: column;
  -ms-flex-direction: column;
  flex-direction: column;
  -webkit-flex: 0 0 auto;
  -ms-flex: 0 0 auto;
  flex: 0 0 auto;
}

.c4 {
  display: -webkit-box;
  display: -webkit-flex;
  display: -ms-flexbox;
  display: flex;
  box-sizing: border-box;
  max-width: 100%;
  -webkit-align-items: center;
  -webkit-box-align: center;
  -ms-flex-align: center;
  align-items: center;
  min-width: 0;
  min-height: 0;
  -webkit-flex-direction: row;
  -ms-flex-direction: row;
  flex-direction: row;
  -webkit-box-pack: justify;
  -webkit-justify-content: space-between;
  -ms-flex-pack: justify;
  justify-content: space-between;
}

.c5 {
  display: -webkit-box;
  display: -webkit-flex;
  display: -ms-flexbox;
  display: flex;
  box-sizing: border-box;
  max-width: 100%;
  min-width: 0;
  min-height: 0;
  -webkit-flex-direction: column;
  -ms-flex-direction: column;
  flex-direction: column;
  padding-left: 6px;
  padding-right: 6px;
}

.c7 {
  display: -webkit-box;
  display: -webkit-flex;
  display: -ms-flexbox;
  display: flex;
  box-sizing: border-box;
  max-width: 100%;
  min-width: 0;
  min-height: 0;
  -webkit-flex-direction: column;
  -ms-flex-direction: column;
  flex-direction: column;
  padding-left: 12px;
  padding-right: 12px;
}

.c9 {
  display: -webkit-box;
  display: -webkit-flex;
  display: -ms-flexbox;
  display: flex;
  box-sizing: border-box;
  max-width: 100%;
  border-bottom: solid 1px rgba(0,0,0,0.33);
  min-width: 0;
  min-height: 0;
  -webkit-flex-direction: column;
  -ms-flex-direction: column;
  flex-direction: column;
}

.c3 {
  display: inline-block;
  box-sizing: border-box;
  cursor: pointer;
  font: inherit;
  -webkit-text-decoration: none;
  text-decoration: none;
  margin: 0;
  background: transparent;
  overflow: visible;
  text-transform: none;
  color: inherit;
  outline: none;
  border: none;
  padding: 0;
  text-align: inherit;
}

.c6 {
  font-size: 18px;
  line-height: 24px;
  max-width: 432px;
  font-weight: 600;
}

.c0 {
  font-size: 18px;
  line-height: 24px;
  box-sizing: border-box;
  -webkit-text-size-adjust: 100%;
  -ms-text-size-adjust: 100%;
  -moz-osx-font-smoothing: grayscale;
  -webkit-font-smoothing: antialiased;
}

@media only screen and (max-width:768px) {
  .c5 {
    padding-left: 3px;
    padding-right: 3px;
  }
}

@media only screen and (max-width:768px) {
  .c7 {
    padding-left: 6px;
    padding-right: 6px;
  }
}

@media only screen and (max-width:768px) {
  .c9 {
    border-bottom: solid 1px rgba(0,0,0,0.33);
  }
}

@media only screen and (max-width:768px) {
  .c6 {
    font-size: 18px;
    line-height: 24px;
    max-width: 432px;
  }
}

<div
  class="c0"
>
  <div
    class="c1"
    role="tablist"
  >
    <div
      class="c2"
    >
      <button
        aria-expanded="false"
        aria-selected="false"
        class="c3"
        role="tab"
        type="button"
      >
        <div
          class="c4"
        >
          <div
            class="c5"
          >
            <h4
              class="c6"
            >
              Panel 1
            </h4>
          </div>
          <div
            class="c7"
          >
            <svg
              aria-label="FormDown"
              class="c8"
              viewBox="0 0 24 24"
            >
              <polyline
                fill="none"
                points="18 9 12 15 6 9"
                stroke="#000"
                stroke-width="2"
              />
            </svg>
          </div>
        </div>
      </button>
      <div
        class="c9"
      />
    </div>
    <div
      class="c2"
    >
      <button
        aria-expanded="false"
        aria-selected="false"
        class="c3"
        role="tab"
        type="button"
      >
        <div
          class="c4"
        >
          <div
            class="c5"
          >
            <h4
              class="c6"
            >
              Panel 2
            </h4>
          </div>
          <div
            class="c7"
          >
            <svg
              aria-label="FormDown"
              class="c8"
              viewBox="0 0 24 24"
            >
              <polyline
                fill="none"
                points="18 9 12 15 6 9"
                stroke="#000"
                stroke-width="2"
              />
            </svg>
          </div>
        </div>
      </button>
      <div
        class="c9"
      />
    </div>
  </div>
</div>
`;

exports[`Accordion multiple panels 2`] = `
<div
  class="StyledGrommet-sc-19lkkz7-0 lcXYAf"
>
  <div
    class="StyledBox-sc-13pk1d4-0 bFwQzJ"
    role="tablist"
  >
    <div
      class="StyledBox-sc-13pk1d4-0 gzfjUM"
    >
      <button
        aria-expanded="false"
        aria-selected="false"
        class="StyledButton-sc-323bzc-0 bwJeiP"
        role="tab"
        type="button"
      >
        <div
          class="StyledBox-sc-13pk1d4-0 VvbUh"
        >
          <div
            class="StyledBox-sc-13pk1d4-0 ckSWz"
          >
            <h4
              class="StyledHeading-sc-1rdh4aw-0 cJdkwo"
            >
              Panel 1
            </h4>
          </div>
          <div
            class="StyledBox-sc-13pk1d4-0 iEnXND"
          >
            <svg
              aria-label="FormDown"
              class="StyledIcon-ofa7kd-0 kbXEEj"
              viewBox="0 0 24 24"
            >
              <polyline
                fill="none"
                points="18 9 12 15 6 9"
                stroke="#000"
                stroke-width="2"
              />
            </svg>
          </div>
        </div>
      </button>
      <div
        class="StyledBox-sc-13pk1d4-0 cptOIG"
      />
    </div>
    <div
      class="StyledBox-sc-13pk1d4-0 gzfjUM"
    >
      <button
        aria-expanded="true"
        aria-selected="true"
        class="StyledButton-sc-323bzc-0 bwJeiP"
        role="tab"
        type="button"
      >
        <div
          class="StyledBox-sc-13pk1d4-0 VvbUh"
        >
          <div
            class="StyledBox-sc-13pk1d4-0 ckSWz"
          >
            <h4
              class="StyledHeading-sc-1rdh4aw-0 cJdkwo"
            >
              Panel 2
            </h4>
          </div>
          <div
            class="StyledBox-sc-13pk1d4-0 iEnXND"
          >
            .c0 {
  display: inline-block;
  -webkit-flex: 0 0 auto;
  -ms-flex: 0 0 auto;
  flex: 0 0 auto;
  width: 24px;
  height: 24px;
  fill: #7D4CDB;
  stroke: #7D4CDB;
}

.c0 g {
  fill: inherit;
  stroke: inherit;
}

.c0 *:not([stroke])[fill="none"] {
  stroke-width: 0;
}

.c0 *[stroke*="#"],
.c0 *[STROKE*="#"] {
  stroke: inherit;
  fill: none;
}

.c0 *[fill-rule],
.c0 *[FILL-RULE],
.c0 *[fill*="#"],
.c0 *[FILL*="#"] {
  fill: inherit;
  stroke: none;
}

@media only screen and (max-width:768px) {

}

@media only screen and (max-width:768px) {

}

@media only screen and (max-width:768px) {

}

@media only screen and (max-width:768px) {

}

<svg
              aria-label="FormUp"
              class="c0"
              viewBox="0 0 24 24"
            >
              <polyline
                fill="none"
                points="18 9 12 15 6 9"
                stroke="#000"
                stroke-width="2"
                transform="matrix(1 0 0 -1 0 24)"
              />
            </svg>
          </div>
        </div>
      </button>
      <div
        class="StyledBox-sc-13pk1d4-0 cptOIG"
      >
        Panel body 2
      </div>
    </div>
  </div>
</div>
`;

exports[`Accordion multiple panels 3`] = `
<div
  class="StyledGrommet-sc-19lkkz7-0 lcXYAf"
>
  <div
    class="StyledBox-sc-13pk1d4-0 bFwQzJ"
    role="tablist"
  >
    <div
      class="StyledBox-sc-13pk1d4-0 gzfjUM"
    >
      <button
        aria-expanded="true"
        aria-selected="true"
        class="StyledButton-sc-323bzc-0 bwJeiP"
        role="tab"
        type="button"
      >
        <div
          class="StyledBox-sc-13pk1d4-0 VvbUh"
        >
          <div
            class="StyledBox-sc-13pk1d4-0 ckSWz"
          >
            <h4
              class="StyledHeading-sc-1rdh4aw-0 cJdkwo"
            >
              Panel 1
            </h4>
          </div>
          <div
            class="StyledBox-sc-13pk1d4-0 iEnXND"
          >
            .c0 {
  display: inline-block;
  -webkit-flex: 0 0 auto;
  -ms-flex: 0 0 auto;
  flex: 0 0 auto;
  width: 24px;
  height: 24px;
  fill: #7D4CDB;
  stroke: #7D4CDB;
}

.c0 g {
  fill: inherit;
  stroke: inherit;
}

.c0 *:not([stroke])[fill="none"] {
  stroke-width: 0;
}

.c0 *[stroke*="#"],
.c0 *[STROKE*="#"] {
  stroke: inherit;
  fill: none;
}

.c0 *[fill-rule],
.c0 *[FILL-RULE],
.c0 *[fill*="#"],
.c0 *[FILL*="#"] {
  fill: inherit;
  stroke: none;
}

@media only screen and (max-width:768px) {

}

@media only screen and (max-width:768px) {

}

@media only screen and (max-width:768px) {

}

@media only screen and (max-width:768px) {

}

<svg
              aria-label="FormUp"
              class="c0"
              viewBox="0 0 24 24"
            >
              <polyline
                fill="none"
                points="18 9 12 15 6 9"
                stroke="#000"
                stroke-width="2"
                transform="matrix(1 0 0 -1 0 24)"
              />
            </svg>
          </div>
        </div>
      </button>
      <div
        class="StyledBox-sc-13pk1d4-0 cptOIG"
      >
        Panel body 1
      </div>
    </div>
    <div
      class="StyledBox-sc-13pk1d4-0 gzfjUM"
    >
      <button
        aria-expanded="true"
        aria-selected="true"
        class="StyledButton-sc-323bzc-0 bwJeiP"
        role="tab"
        type="button"
      >
        <div
          class="StyledBox-sc-13pk1d4-0 VvbUh"
        >
          <div
            class="StyledBox-sc-13pk1d4-0 ckSWz"
          >
            <h4
              class="StyledHeading-sc-1rdh4aw-0 cJdkwo"
            >
              Panel 2
            </h4>
          </div>
          <div
            class="StyledBox-sc-13pk1d4-0 iEnXND"
          >
            <svg
              aria-label="FormUp"
              class="StyledIcon-ofa7kd-0 kbXEEj"
              viewBox="0 0 24 24"
            >
              <polyline
                fill="none"
                points="18 9 12 15 6 9"
                stroke="#000"
                stroke-width="2"
                transform="matrix(1 0 0 -1 0 24)"
              />
            </svg>
          </div>
        </div>
      </button>
      <div
        class="StyledBox-sc-13pk1d4-0 cptOIG"
      >
        Panel body 2
      </div>
    </div>
  </div>
</div>
`;

exports[`Accordion multiple panels 4`] = `
<div
  class="StyledGrommet-sc-19lkkz7-0 lcXYAf"
>
  <div
    class="StyledBox-sc-13pk1d4-0 bFwQzJ"
    role="tablist"
  >
    <div
      class="StyledBox-sc-13pk1d4-0 gzfjUM"
    >
      <button
        aria-expanded="true"
        aria-selected="true"
        class="StyledButton-sc-323bzc-0 bwJeiP"
        role="tab"
        type="button"
      >
        <div
          class="StyledBox-sc-13pk1d4-0 VvbUh"
        >
          <div
            class="StyledBox-sc-13pk1d4-0 ckSWz"
          >
            <h4
              class="StyledHeading-sc-1rdh4aw-0 cJdkwo"
            >
              Panel 1
            </h4>
          </div>
          <div
            class="StyledBox-sc-13pk1d4-0 iEnXND"
          >
            <svg
              aria-label="FormUp"
              class="StyledIcon-ofa7kd-0 kbXEEj"
              viewBox="0 0 24 24"
            >
              <polyline
                fill="none"
                points="18 9 12 15 6 9"
                stroke="#000"
                stroke-width="2"
                transform="matrix(1 0 0 -1 0 24)"
              />
            </svg>
          </div>
        </div>
      </button>
      <div
        class="StyledBox-sc-13pk1d4-0 cptOIG"
      >
        Panel body 1
      </div>
    </div>
    <div
      class="StyledBox-sc-13pk1d4-0 gzfjUM"
    >
      <button
        aria-expanded="false"
        aria-selected="false"
        class="StyledButton-sc-323bzc-0 bwJeiP"
        role="tab"
        type="button"
      >
        <div
          class="StyledBox-sc-13pk1d4-0 VvbUh"
        >
          <div
            class="StyledBox-sc-13pk1d4-0 ckSWz"
          >
            <h4
              class="StyledHeading-sc-1rdh4aw-0 cJdkwo"
            >
              Panel 2
            </h4>
          </div>
          <div
            class="StyledBox-sc-13pk1d4-0 iEnXND"
          >
            .c0 {
  display: inline-block;
  -webkit-flex: 0 0 auto;
  -ms-flex: 0 0 auto;
  flex: 0 0 auto;
  width: 24px;
  height: 24px;
  fill: #7D4CDB;
  stroke: #7D4CDB;
}

.c0 g {
  fill: inherit;
  stroke: inherit;
}

.c0 *:not([stroke])[fill="none"] {
  stroke-width: 0;
}

.c0 *[stroke*="#"],
.c0 *[STROKE*="#"] {
  stroke: inherit;
  fill: none;
}

.c0 *[fill-rule],
.c0 *[FILL-RULE],
.c0 *[fill*="#"],
.c0 *[FILL*="#"] {
  fill: inherit;
  stroke: none;
}

@media only screen and (max-width:768px) {

}

@media only screen and (max-width:768px) {

}

@media only screen and (max-width:768px) {

}

@media only screen and (max-width:768px) {

}

<svg
              aria-label="FormDown"
              class="c0"
              viewBox="0 0 24 24"
            >
              <polyline
                fill="none"
                points="18 9 12 15 6 9"
                stroke="#000"
                stroke-width="2"
              />
            </svg>
          </div>
        </div>
      </button>
      <div
        class="StyledBox-sc-13pk1d4-0 cptOIG"
      />
    </div>
  </div>
</div>
`;

exports[`Accordion multiple panels 5`] = `
<div
  class="StyledGrommet-sc-19lkkz7-0 lcXYAf"
>
  <div
    class="StyledBox-sc-13pk1d4-0 bFwQzJ"
    role="tablist"
  >
    <div
      class="StyledBox-sc-13pk1d4-0 gzfjUM"
    >
      <button
        aria-expanded="false"
        aria-selected="false"
        class="StyledButton-sc-323bzc-0 bwJeiP"
        role="tab"
        type="button"
      >
        <div
          class="StyledBox-sc-13pk1d4-0 VvbUh"
        >
          <div
            class="StyledBox-sc-13pk1d4-0 ckSWz"
          >
            <h4
              class="StyledHeading-sc-1rdh4aw-0 cJdkwo"
            >
              Panel 1
            </h4>
          </div>
          <div
            class="StyledBox-sc-13pk1d4-0 iEnXND"
          >
            .c0 {
  display: inline-block;
  -webkit-flex: 0 0 auto;
  -ms-flex: 0 0 auto;
  flex: 0 0 auto;
  width: 24px;
  height: 24px;
  fill: #7D4CDB;
  stroke: #7D4CDB;
}

.c0 g {
  fill: inherit;
  stroke: inherit;
}

.c0 *:not([stroke])[fill="none"] {
  stroke-width: 0;
}

.c0 *[stroke*="#"],
.c0 *[STROKE*="#"] {
  stroke: inherit;
  fill: none;
}

.c0 *[fill-rule],
.c0 *[FILL-RULE],
.c0 *[fill*="#"],
.c0 *[FILL*="#"] {
  fill: inherit;
  stroke: none;
}

@media only screen and (max-width:768px) {

}

@media only screen and (max-width:768px) {

}

@media only screen and (max-width:768px) {

}

@media only screen and (max-width:768px) {

}

<svg
              aria-label="FormDown"
              class="c0"
              viewBox="0 0 24 24"
            >
              <polyline
                fill="none"
                points="18 9 12 15 6 9"
                stroke="#000"
                stroke-width="2"
              />
            </svg>
          </div>
        </div>
      </button>
      <div
        class="StyledBox-sc-13pk1d4-0 cptOIG"
      />
    </div>
    <div
      class="StyledBox-sc-13pk1d4-0 gzfjUM"
    >
      <button
        aria-expanded="false"
        aria-selected="false"
        class="StyledButton-sc-323bzc-0 bwJeiP"
        role="tab"
        type="button"
      >
        <div
          class="StyledBox-sc-13pk1d4-0 VvbUh"
        >
          <div
            class="StyledBox-sc-13pk1d4-0 ckSWz"
          >
            <h4
              class="StyledHeading-sc-1rdh4aw-0 cJdkwo"
            >
              Panel 2
            </h4>
          </div>
          <div
            class="StyledBox-sc-13pk1d4-0 iEnXND"
          >
            <svg
              aria-label="FormDown"
              class="StyledIcon-ofa7kd-0 kbXEEj"
              viewBox="0 0 24 24"
            >
              <polyline
                fill="none"
                points="18 9 12 15 6 9"
                stroke="#000"
                stroke-width="2"
              />
            </svg>
          </div>
        </div>
      </button>
      <div
        class="StyledBox-sc-13pk1d4-0 cptOIG"
      />
    </div>
  </div>
</div>
`;

exports[`Accordion no AccordionPanel 1`] = `
.c1 {
  display: -webkit-box;
  display: -webkit-flex;
  display: -ms-flexbox;
  display: flex;
  box-sizing: border-box;
  max-width: 100%;
  min-width: 0;
  min-height: 0;
  -webkit-flex-direction: column;
  -ms-flex-direction: column;
  flex-direction: column;
}

.c0 {
  font-size: 18px;
  line-height: 24px;
  box-sizing: border-box;
  -webkit-text-size-adjust: 100%;
  -ms-text-size-adjust: 100%;
  -moz-osx-font-smoothing: grayscale;
  -webkit-font-smoothing: antialiased;
}

<div
  className="c0"
>
  <div
    className="c1"
    role="tablist"
  />
</div>
`;

exports[`Accordion set on hover 1`] = `
.c8 {
  display: inline-block;
  -webkit-flex: 0 0 auto;
  -ms-flex: 0 0 auto;
  flex: 0 0 auto;
  width: 24px;
  height: 24px;
  fill: #7D4CDB;
  stroke: #7D4CDB;
}

.c8 g {
  fill: inherit;
  stroke: inherit;
}

.c8 *:not([stroke])[fill="none"] {
  stroke-width: 0;
}

.c8 *[stroke*="#"],
.c8 *[STROKE*="#"] {
  stroke: inherit;
  fill: none;
}

.c8 *[fill-rule],
.c8 *[FILL-RULE],
.c8 *[fill*="#"],
.c8 *[FILL*="#"] {
  fill: inherit;
  stroke: none;
}

.c1 {
  display: -webkit-box;
  display: -webkit-flex;
  display: -ms-flexbox;
  display: flex;
  box-sizing: border-box;
  max-width: 100%;
  min-width: 0;
  min-height: 0;
  -webkit-flex-direction: column;
  -ms-flex-direction: column;
  flex-direction: column;
}

.c2 {
  display: -webkit-box;
  display: -webkit-flex;
  display: -ms-flexbox;
  display: flex;
  box-sizing: border-box;
  max-width: 100%;
  min-width: 0;
  min-height: 0;
  -webkit-flex-direction: column;
  -ms-flex-direction: column;
  flex-direction: column;
  -webkit-flex: 0 0 auto;
  -ms-flex: 0 0 auto;
  flex: 0 0 auto;
}

.c4 {
  display: -webkit-box;
  display: -webkit-flex;
  display: -ms-flexbox;
  display: flex;
  box-sizing: border-box;
  max-width: 100%;
  -webkit-align-items: center;
  -webkit-box-align: center;
  -ms-flex-align: center;
  align-items: center;
  min-width: 0;
  min-height: 0;
  -webkit-flex-direction: row;
  -ms-flex-direction: row;
  flex-direction: row;
  -webkit-box-pack: justify;
  -webkit-justify-content: space-between;
  -ms-flex-pack: justify;
  justify-content: space-between;
}

.c5 {
  display: -webkit-box;
  display: -webkit-flex;
  display: -ms-flexbox;
  display: flex;
  box-sizing: border-box;
  max-width: 100%;
  min-width: 0;
  min-height: 0;
  -webkit-flex-direction: column;
  -ms-flex-direction: column;
  flex-direction: column;
  padding-left: 6px;
  padding-right: 6px;
}

.c7 {
  display: -webkit-box;
  display: -webkit-flex;
  display: -ms-flexbox;
  display: flex;
  box-sizing: border-box;
  max-width: 100%;
  min-width: 0;
  min-height: 0;
  -webkit-flex-direction: column;
  -ms-flex-direction: column;
  flex-direction: column;
  padding-left: 12px;
  padding-right: 12px;
}

.c9 {
  display: -webkit-box;
  display: -webkit-flex;
  display: -ms-flexbox;
  display: flex;
  box-sizing: border-box;
  max-width: 100%;
  border-bottom: solid 1px rgba(0,0,0,0.33);
  min-width: 0;
  min-height: 0;
  -webkit-flex-direction: column;
  -ms-flex-direction: column;
  flex-direction: column;
}

.c3 {
  display: inline-block;
  box-sizing: border-box;
  cursor: pointer;
  font: inherit;
  -webkit-text-decoration: none;
  text-decoration: none;
  margin: 0;
  background: transparent;
  overflow: visible;
  text-transform: none;
  color: inherit;
  outline: none;
  border: none;
  padding: 0;
  text-align: inherit;
}

.c10 {
  -webkit-transition: max-height 200ms,opacity 200ms;
  transition: max-height 200ms,opacity 200ms;
  opacity: 0;
  overflow: hidden;
  max-height: 0;
}

.c6 {
  font-size: 18px;
  line-height: 24px;
  max-width: 432px;
  font-weight: 600;
}

.c0 {
  font-size: 18px;
  line-height: 24px;
  box-sizing: border-box;
  -webkit-text-size-adjust: 100%;
  -ms-text-size-adjust: 100%;
  -moz-osx-font-smoothing: grayscale;
  -webkit-font-smoothing: antialiased;
}

@media only screen and (max-width:768px) {
  .c5 {
    padding-left: 3px;
    padding-right: 3px;
  }
}

@media only screen and (max-width:768px) {
  .c7 {
    padding-left: 6px;
    padding-right: 6px;
  }
}

@media only screen and (max-width:768px) {
  .c9 {
    border-bottom: solid 1px rgba(0,0,0,0.33);
  }
}

@media only screen and (max-width:768px) {
  .c6 {
    font-size: 18px;
    line-height: 24px;
    max-width: 432px;
  }
}

<div
  class="c0"
>
  <div
    class="c1"
    role="tablist"
  >
    <div
      class="c2"
    >
      <button
        aria-expanded="false"
        aria-selected="false"
        class="c3"
        role="tab"
        type="button"
      >
        <div
          class="c4"
        >
          <div
            class="c5"
          >
            <h4
              class="c6"
            >
              Panel 1
            </h4>
          </div>
          <div
            class="c7"
          >
            <svg
              aria-label="FormDown"
              class="c8"
              viewBox="0 0 24 24"
            >
              <polyline
                fill="none"
                points="18 9 12 15 6 9"
                stroke="#000"
                stroke-width="2"
              />
            </svg>
          </div>
        </div>
      </button>
      <div
        class="c9"
      >
        <div
          aria-hidden="true"
          class="c1 c10"
        >
          Panel body 1
        </div>
      </div>
    </div>
    <div
      class="c2"
    >
      <button
        aria-expanded="false"
        aria-selected="false"
        class="c3"
        role="tab"
        type="button"
      >
        <div
          class="c4"
        >
          <div
            class="c5"
          >
            <h4
              class="c6"
            >
              Panel 2
            </h4>
          </div>
          <div
            class="c7"
          >
            <svg
              aria-label="FormDown"
              class="c8"
              viewBox="0 0 24 24"
            >
              <polyline
                fill="none"
                points="18 9 12 15 6 9"
                stroke="#000"
                stroke-width="2"
              />
            </svg>
          </div>
        </div>
      </button>
      <div
        class="c9"
      >
        <div
          aria-hidden="true"
          class="c1 c10"
        >
          Panel body 2
        </div>
      </div>
    </div>
  </div>
</div>
`;

exports[`Accordion set on hover 2`] = `
<div
  class="StyledGrommet-sc-19lkkz7-0 lcXYAf"
>
  <div
    class="StyledBox-sc-13pk1d4-0 bFwQzJ"
    role="tablist"
  >
    <div
      class="StyledBox-sc-13pk1d4-0 gzfjUM"
    >
      <button
        aria-expanded="false"
        aria-selected="false"
        class="StyledButton-sc-323bzc-0 bwJeiP"
        role="tab"
        type="button"
      >
        <div
          class="StyledBox-sc-13pk1d4-0 VvbUh"
        >
          <div
            class="StyledBox-sc-13pk1d4-0 ckSWz"
          >
            <h4
              class="StyledHeading-sc-1rdh4aw-0 iXwLsH"
            >
              Panel 1
            </h4>
          </div>
          <div
            class="StyledBox-sc-13pk1d4-0 iEnXND"
          >
            <svg
              aria-label="FormDown"
              class="StyledIcon-ofa7kd-0 kbXEEj"
              viewBox="0 0 24 24"
            >
              <polyline
                fill="none"
                points="18 9 12 15 6 9"
                stroke="#000"
                stroke-width="2"
              />
            </svg>
          </div>
        </div>
      </button>
      <div
<<<<<<< HEAD
        class="StyledBox-sc-13pk1d4-0 bYZvzF"
      />
=======
        class="StyledBox-sc-13pk1d4-0 cptOIG"
      >
        <div
          aria-hidden="true"
          class="StyledBox-sc-13pk1d4-0 bFwQzJ Collapsible__AnimatedBox-sc-15kniua-0 bEdCNR"
        >
          Panel body 1
        </div>
      </div>
>>>>>>> 5ffbbb5c
    </div>
    <div
      class="StyledBox-sc-13pk1d4-0 gzfjUM"
    >
      <button
        aria-expanded="false"
        aria-selected="false"
        class="StyledButton-sc-323bzc-0 bwJeiP"
        role="tab"
        type="button"
      >
        <div
          class="StyledBox-sc-13pk1d4-0 VvbUh"
        >
          <div
            class="StyledBox-sc-13pk1d4-0 ckSWz"
          >
            <h4
              class="StyledHeading-sc-1rdh4aw-0 cJdkwo"
            >
              Panel 2
            </h4>
          </div>
          <div
            class="StyledBox-sc-13pk1d4-0 iEnXND"
          >
            <svg
              aria-label="FormDown"
              class="StyledIcon-ofa7kd-0 kbXEEj"
              viewBox="0 0 24 24"
            >
              <polyline
                fill="none"
                points="18 9 12 15 6 9"
                stroke="#000"
                stroke-width="2"
              />
            </svg>
          </div>
        </div>
      </button>
      <div
<<<<<<< HEAD
        class="StyledBox-sc-13pk1d4-0 bYZvzF"
=======
        class="StyledBox-sc-13pk1d4-0 cptOIG"
>>>>>>> 5ffbbb5c
      >
        <div
          aria-hidden="true"
          class="StyledBox-sc-13pk1d4-0 bFwQzJ Collapsible__AnimatedBox-sc-15kniua-0 bEdCNR"
        >
          Panel body 2
        </div>
      </div>
    </div>
  </div>
</div>
`;

exports[`Accordion set on hover 3`] = `
<div
  class="StyledGrommet-sc-19lkkz7-0 lcXYAf"
>
  <div
    class="StyledBox-sc-13pk1d4-0 bFwQzJ"
    role="tablist"
  >
    <div
      class="StyledBox-sc-13pk1d4-0 gzfjUM"
    >
      <button
        aria-expanded="false"
        aria-selected="false"
        class="StyledButton-sc-323bzc-0 bwJeiP"
        role="tab"
        type="button"
      >
        <div
          class="StyledBox-sc-13pk1d4-0 VvbUh"
        >
          <div
            class="StyledBox-sc-13pk1d4-0 ckSWz"
          >
            <h4
              class="StyledHeading-sc-1rdh4aw-0 iXwLsH"
            >
              Panel 1
            </h4>
          </div>
          <div
            class="StyledBox-sc-13pk1d4-0 iEnXND"
          >
            <svg
              aria-label="FormDown"
              class="StyledIcon-ofa7kd-0 kbXEEj"
              viewBox="0 0 24 24"
            >
              <polyline
                fill="none"
                points="18 9 12 15 6 9"
                stroke="#000"
                stroke-width="2"
              />
            </svg>
          </div>
        </div>
      </button>
      <div
<<<<<<< HEAD
        class="StyledBox-sc-13pk1d4-0 bYZvzF"
=======
        class="StyledBox-sc-13pk1d4-0 cptOIG"
>>>>>>> 5ffbbb5c
      >
        <div
          aria-hidden="true"
          class="StyledBox-sc-13pk1d4-0 bFwQzJ Collapsible__AnimatedBox-sc-15kniua-0 bEdCNR"
        >
          Panel body 1
        </div>
      </div>
    </div>
    <div
      class="StyledBox-sc-13pk1d4-0 gzfjUM"
    >
      <button
        aria-expanded="false"
        aria-selected="false"
        class="StyledButton-sc-323bzc-0 bwJeiP"
        role="tab"
        type="button"
      >
        <div
          class="StyledBox-sc-13pk1d4-0 VvbUh"
        >
          <div
            class="StyledBox-sc-13pk1d4-0 ckSWz"
          >
            <h4
              class="StyledHeading-sc-1rdh4aw-0 iXwLsH"
            >
              Panel 2
            </h4>
          </div>
          <div
            class="StyledBox-sc-13pk1d4-0 iEnXND"
          >
            <svg
              aria-label="FormDown"
              class="StyledIcon-ofa7kd-0 kbXEEj"
              viewBox="0 0 24 24"
            >
              <polyline
                fill="none"
                points="18 9 12 15 6 9"
                stroke="#000"
                stroke-width="2"
              />
            </svg>
          </div>
        </div>
      </button>
      <div
<<<<<<< HEAD
        class="StyledBox-sc-13pk1d4-0 bYZvzF"
=======
        class="StyledBox-sc-13pk1d4-0 cptOIG"
>>>>>>> 5ffbbb5c
      >
        <div
          aria-hidden="true"
          class="StyledBox-sc-13pk1d4-0 bFwQzJ Collapsible__AnimatedBox-sc-15kniua-0 bEdCNR"
        >
          Panel body 2
        </div>
      </div>
    </div>
  </div>
</div>
`;

exports[`Accordion set on hover 4`] = `
<div
  class="StyledGrommet-sc-19lkkz7-0 lcXYAf"
>
  <div
    class="StyledBox-sc-13pk1d4-0 bFwQzJ"
    role="tablist"
  >
    <div
      class="StyledBox-sc-13pk1d4-0 gzfjUM"
    >
      <button
        aria-expanded="false"
        aria-selected="false"
        class="StyledButton-sc-323bzc-0 bwJeiP"
        role="tab"
        type="button"
      >
        <div
          class="StyledBox-sc-13pk1d4-0 VvbUh"
        >
          <div
            class="StyledBox-sc-13pk1d4-0 ckSWz"
          >
            <h4
              class="StyledHeading-sc-1rdh4aw-0 cJdkwo"
            >
              Panel 1
            </h4>
          </div>
          <div
            class="StyledBox-sc-13pk1d4-0 iEnXND"
          >
            <svg
              aria-label="FormDown"
              class="StyledIcon-ofa7kd-0 kbXEEj"
              viewBox="0 0 24 24"
            >
              <polyline
                fill="none"
                points="18 9 12 15 6 9"
                stroke="#000"
                stroke-width="2"
              />
            </svg>
          </div>
        </div>
      </button>
      <div
<<<<<<< HEAD
        class="StyledBox-sc-13pk1d4-0 bYZvzF"
=======
        class="StyledBox-sc-13pk1d4-0 cptOIG"
>>>>>>> 5ffbbb5c
      >
        <div
          aria-hidden="true"
          class="StyledBox-sc-13pk1d4-0 bFwQzJ Collapsible__AnimatedBox-sc-15kniua-0 bEdCNR"
        >
          Panel body 1
        </div>
      </div>
    </div>
    <div
      class="StyledBox-sc-13pk1d4-0 gzfjUM"
    >
      <button
        aria-expanded="false"
        aria-selected="false"
        class="StyledButton-sc-323bzc-0 bwJeiP"
        role="tab"
        type="button"
      >
        <div
          class="StyledBox-sc-13pk1d4-0 VvbUh"
        >
          <div
            class="StyledBox-sc-13pk1d4-0 ckSWz"
          >
            <h4
              class="StyledHeading-sc-1rdh4aw-0 iXwLsH"
            >
              Panel 2
            </h4>
          </div>
          <div
            class="StyledBox-sc-13pk1d4-0 iEnXND"
          >
            <svg
              aria-label="FormDown"
              class="StyledIcon-ofa7kd-0 kbXEEj"
              viewBox="0 0 24 24"
            >
              <polyline
                fill="none"
                points="18 9 12 15 6 9"
                stroke="#000"
                stroke-width="2"
              />
            </svg>
          </div>
        </div>
      </button>
      <div
<<<<<<< HEAD
        class="StyledBox-sc-13pk1d4-0 bYZvzF"
      />
=======
        class="StyledBox-sc-13pk1d4-0 cptOIG"
      >
        <div
          aria-hidden="true"
          class="StyledBox-sc-13pk1d4-0 bFwQzJ Collapsible__AnimatedBox-sc-15kniua-0 bEdCNR"
        >
          Panel body 2
        </div>
      </div>
>>>>>>> 5ffbbb5c
    </div>
  </div>
</div>
`;

exports[`Accordion set on hover 5`] = `
<div
  class="StyledGrommet-sc-19lkkz7-0 lcXYAf"
>
  <div
    class="StyledBox-sc-13pk1d4-0 bFwQzJ"
    role="tablist"
  >
    <div
      class="StyledBox-sc-13pk1d4-0 gzfjUM"
    >
      <button
        aria-expanded="false"
        aria-selected="false"
        class="StyledButton-sc-323bzc-0 bwJeiP"
        role="tab"
        type="button"
      >
        <div
          class="StyledBox-sc-13pk1d4-0 VvbUh"
        >
          <div
            class="StyledBox-sc-13pk1d4-0 ckSWz"
          >
            <h4
              class="StyledHeading-sc-1rdh4aw-0 cJdkwo"
            >
              Panel 1
            </h4>
          </div>
          <div
            class="StyledBox-sc-13pk1d4-0 iEnXND"
          >
            <svg
              aria-label="FormDown"
              class="StyledIcon-ofa7kd-0 kbXEEj"
              viewBox="0 0 24 24"
            >
              <polyline
                fill="none"
                points="18 9 12 15 6 9"
                stroke="#000"
                stroke-width="2"
              />
            </svg>
          </div>
        </div>
      </button>
      <div
<<<<<<< HEAD
        class="StyledBox-sc-13pk1d4-0 bYZvzF"
      />
=======
        class="StyledBox-sc-13pk1d4-0 cptOIG"
      >
        <div
          aria-hidden="true"
          class="StyledBox-sc-13pk1d4-0 bFwQzJ Collapsible__AnimatedBox-sc-15kniua-0 bEdCNR"
        >
          Panel body 1
        </div>
      </div>
>>>>>>> 5ffbbb5c
    </div>
    <div
      class="StyledBox-sc-13pk1d4-0 gzfjUM"
    >
      <button
        aria-expanded="false"
        aria-selected="false"
        class="StyledButton-sc-323bzc-0 bwJeiP"
        role="tab"
        type="button"
      >
        <div
          class="StyledBox-sc-13pk1d4-0 VvbUh"
        >
          <div
            class="StyledBox-sc-13pk1d4-0 ckSWz"
          >
            <h4
              class="StyledHeading-sc-1rdh4aw-0 cJdkwo"
            >
              Panel 2
            </h4>
          </div>
          <div
            class="StyledBox-sc-13pk1d4-0 iEnXND"
          >
            <svg
              aria-label="FormDown"
              class="StyledIcon-ofa7kd-0 kbXEEj"
              viewBox="0 0 24 24"
            >
              <polyline
                fill="none"
                points="18 9 12 15 6 9"
                stroke="#000"
                stroke-width="2"
              />
            </svg>
          </div>
        </div>
      </button>
      <div
<<<<<<< HEAD
        class="StyledBox-sc-13pk1d4-0 bYZvzF"
      />
=======
        class="StyledBox-sc-13pk1d4-0 cptOIG"
      >
        <div
          aria-hidden="true"
          class="StyledBox-sc-13pk1d4-0 bFwQzJ Collapsible__AnimatedBox-sc-15kniua-0 bEdCNR"
        >
          Panel body 2
        </div>
      </div>
>>>>>>> 5ffbbb5c
    </div>
  </div>
</div>
`;

exports[`Accordion theme hover of hover.heading.color 1`] = `
.c8 {
  display: inline-block;
  -webkit-flex: 0 0 auto;
  -ms-flex: 0 0 auto;
  flex: 0 0 auto;
  width: 24px;
  height: 24px;
  fill: #7D4CDB;
  stroke: #7D4CDB;
}

.c8 g {
  fill: inherit;
  stroke: inherit;
}

.c8 *:not([stroke])[fill="none"] {
  stroke-width: 0;
}

.c8 *[stroke*="#"],
.c8 *[STROKE*="#"] {
  stroke: inherit;
  fill: none;
}

.c8 *[fill-rule],
.c8 *[FILL-RULE],
.c8 *[fill*="#"],
.c8 *[FILL*="#"] {
  fill: inherit;
  stroke: none;
}

.c1 {
  display: -webkit-box;
  display: -webkit-flex;
  display: -ms-flexbox;
  display: flex;
  box-sizing: border-box;
  max-width: 100%;
  min-width: 0;
  min-height: 0;
  -webkit-flex-direction: column;
  -ms-flex-direction: column;
  flex-direction: column;
}

.c2 {
  display: -webkit-box;
  display: -webkit-flex;
  display: -ms-flexbox;
  display: flex;
  box-sizing: border-box;
  max-width: 100%;
  min-width: 0;
  min-height: 0;
  -webkit-flex-direction: column;
  -ms-flex-direction: column;
  flex-direction: column;
  -webkit-flex: 0 0 auto;
  -ms-flex: 0 0 auto;
  flex: 0 0 auto;
}

.c4 {
  display: -webkit-box;
  display: -webkit-flex;
  display: -ms-flexbox;
  display: flex;
  box-sizing: border-box;
  max-width: 100%;
  -webkit-align-items: center;
  -webkit-box-align: center;
  -ms-flex-align: center;
  align-items: center;
  min-width: 0;
  min-height: 0;
  -webkit-flex-direction: row;
  -ms-flex-direction: row;
  flex-direction: row;
  -webkit-box-pack: justify;
  -webkit-justify-content: space-between;
  -ms-flex-pack: justify;
  justify-content: space-between;
}

.c5 {
  display: -webkit-box;
  display: -webkit-flex;
  display: -ms-flexbox;
  display: flex;
  box-sizing: border-box;
  max-width: 100%;
  min-width: 0;
  min-height: 0;
  -webkit-flex-direction: column;
  -ms-flex-direction: column;
  flex-direction: column;
  padding-left: 6px;
  padding-right: 6px;
}

.c7 {
  display: -webkit-box;
  display: -webkit-flex;
  display: -ms-flexbox;
  display: flex;
  box-sizing: border-box;
  max-width: 100%;
  min-width: 0;
  min-height: 0;
  -webkit-flex-direction: column;
  -ms-flex-direction: column;
  flex-direction: column;
  padding-left: 12px;
  padding-right: 12px;
}

.c9 {
  display: -webkit-box;
  display: -webkit-flex;
  display: -ms-flexbox;
  display: flex;
  box-sizing: border-box;
  max-width: 100%;
  border-bottom: solid 1px rgba(0,0,0,0.33);
  min-width: 0;
  min-height: 0;
  -webkit-flex-direction: column;
  -ms-flex-direction: column;
  flex-direction: column;
}

.c3 {
  display: inline-block;
  box-sizing: border-box;
  cursor: pointer;
  font: inherit;
  -webkit-text-decoration: none;
  text-decoration: none;
  margin: 0;
  background: transparent;
  overflow: visible;
  text-transform: none;
  color: inherit;
  outline: none;
  border: none;
  padding: 0;
  text-align: inherit;
  outline: none;
  box-shadow: 0 0 2px 2px #6FFFB0;
}

.c3 > circle,
.c3 > ellipse,
.c3 > line,
.c3 > path,
.c3 > polygon,
.c3 > polyline,
.c3 > rect {
  outline: none;
  box-shadow: 0 0 2px 2px #6FFFB0;
}

.c3::-moz-focus-inner {
  border: 0;
}

.c10 {
  -webkit-transition: max-height 200ms,opacity 200ms;
  transition: max-height 200ms,opacity 200ms;
  opacity: 0;
  overflow: hidden;
  max-height: 0;
}

.c6 {
  font-size: 18px;
  line-height: 24px;
  max-width: 432px;
  font-weight: 600;
  color: teal;
}

.c0 {
  font-size: 18px;
  line-height: 24px;
  box-sizing: border-box;
  -webkit-text-size-adjust: 100%;
  -ms-text-size-adjust: 100%;
  -moz-osx-font-smoothing: grayscale;
  -webkit-font-smoothing: antialiased;
}

@media only screen and (max-width:768px) {
  .c5 {
    padding-left: 3px;
    padding-right: 3px;
  }
}

@media only screen and (max-width:768px) {
  .c7 {
    padding-left: 6px;
    padding-right: 6px;
  }
}

@media only screen and (max-width:768px) {
  .c9 {
    border-bottom: solid 1px rgba(0,0,0,0.33);
  }
}

@media only screen and (max-width:768px) {

}

@media only screen and (max-width:768px) {
  .c6 {
    font-size: 18px;
    line-height: 24px;
    max-width: 432px;
  }
}

<div
  class="c0"
>
  <div
    class="c1"
    role="tablist"
  >
    <div
      class="c2"
    >
      <button
        aria-expanded="false"
        aria-selected="false"
        class="c3"
        role="tab"
        style="z-index: 1;"
        type="button"
      >
        <div
          class="c4"
        >
          <div
            class="c5"
          >
            <h4
              class="c6"
            >
              Panel 1
            </h4>
          </div>
          <div
            class="c7"
          >
            <svg
              aria-label="FormDown"
              class="c8"
              viewBox="0 0 24 24"
            >
              <polyline
                fill="none"
                points="18 9 12 15 6 9"
                stroke="#000"
                stroke-width="2"
              />
            </svg>
          </div>
        </div>
      </button>
      <div
        class="c9"
      >
        <div
          aria-hidden="true"
          class="c1 c10"
        >
<<<<<<< HEAD
          Panel body 2
        </div>
      </div>
    </div>
  </div>
</div>
`;

exports[`Accordion set on hover 2`] = `
<div
  class="StyledGrommet-sc-19lkkz7-0 lcXYAf"
>
  <div
    class="StyledBox-sc-13pk1d4-0 jJdKAu"
    role="tablist"
  >
    <div
      class="StyledBox-sc-13pk1d4-0 hTZIev"
    >
      <button
        aria-expanded="false"
        aria-selected="false"
        class="StyledButton-sc-323bzc-0 dnCEuz"
        role="tab"
        type="button"
      >
        <div
          class="StyledBox-sc-13pk1d4-0 kDANyu"
        >
          <div
            class="StyledBox-sc-13pk1d4-0 jJvHJM"
          >
            <h4
              class="StyledHeading-sc-1rdh4aw-0 iXwLsH"
            >
              Panel 1
            </h4>
          </div>
          <div
            class="StyledBox-sc-13pk1d4-0 hiiQCc"
          >
            <svg
              aria-label="FormDown"
              class="StyledIcon-ofa7kd-0 kbXEEj"
              viewBox="0 0 24 24"
            >
              <polyline
                fill="none"
                points="18 9 12 15 6 9"
                stroke="#000"
                stroke-width="2"
              />
            </svg>
          </div>
        </div>
      </button>
      <div
        class="StyledBox-sc-13pk1d4-0 bYZvzF"
      >
        <div
          aria-hidden="true"
          class="StyledBox-sc-13pk1d4-0 jJdKAu Collapsible__AnimatedBox-sc-15kniua-0 bQEdvX"
        >
=======
>>>>>>> 5ffbbb5c
          Panel body 1
        </div>
      </div>
    </div>
<<<<<<< HEAD
    <div
      class="StyledBox-sc-13pk1d4-0 hTZIev"
    >
      <button
        aria-expanded="false"
        aria-selected="false"
        class="StyledButton-sc-323bzc-0 dnCEuz"
        role="tab"
        type="button"
      >
        <div
          class="StyledBox-sc-13pk1d4-0 kDANyu"
        >
          <div
            class="StyledBox-sc-13pk1d4-0 jJvHJM"
          >
            <h4
              class="StyledHeading-sc-1rdh4aw-0 cJdkwo"
            >
              Panel 2
            </h4>
          </div>
          <div
            class="StyledBox-sc-13pk1d4-0 hiiQCc"
          >
            <svg
              aria-label="FormDown"
              class="StyledIcon-ofa7kd-0 kbXEEj"
              viewBox="0 0 24 24"
            >
              <polyline
                fill="none"
                points="18 9 12 15 6 9"
                stroke="#000"
                stroke-width="2"
              />
            </svg>
          </div>
        </div>
      </button>
      <div
        class="StyledBox-sc-13pk1d4-0 bYZvzF"
      >
        <div
          aria-hidden="true"
          class="StyledBox-sc-13pk1d4-0 jJdKAu Collapsible__AnimatedBox-sc-15kniua-0 bQEdvX"
        >
          Panel body 2
        </div>
      </div>
    </div>
=======
>>>>>>> 5ffbbb5c
  </div>
</div>
`;

<<<<<<< HEAD
exports[`Accordion set on hover 3`] = `
<div
  class="StyledGrommet-sc-19lkkz7-0 lcXYAf"
>
  <div
    class="StyledBox-sc-13pk1d4-0 jJdKAu"
    role="tablist"
  >
    <div
      class="StyledBox-sc-13pk1d4-0 hTZIev"
    >
      <button
        aria-expanded="false"
        aria-selected="false"
        class="StyledButton-sc-323bzc-0 dnCEuz"
        role="tab"
        type="button"
      >
        <div
          class="StyledBox-sc-13pk1d4-0 kDANyu"
        >
          <div
            class="StyledBox-sc-13pk1d4-0 jJvHJM"
          >
            <h4
              class="StyledHeading-sc-1rdh4aw-0 iXwLsH"
            >
              Panel 1
            </h4>
          </div>
          <div
            class="StyledBox-sc-13pk1d4-0 hiiQCc"
          >
            <svg
              aria-label="FormDown"
              class="StyledIcon-ofa7kd-0 kbXEEj"
              viewBox="0 0 24 24"
            >
              <polyline
                fill="none"
                points="18 9 12 15 6 9"
                stroke="#000"
                stroke-width="2"
              />
            </svg>
          </div>
        </div>
      </button>
      <div
        class="StyledBox-sc-13pk1d4-0 bYZvzF"
      >
        <div
          aria-hidden="true"
          class="StyledBox-sc-13pk1d4-0 jJdKAu Collapsible__AnimatedBox-sc-15kniua-0 bQEdvX"
        >
          Panel body 1
        </div>
      </div>
    </div>
    <div
      class="StyledBox-sc-13pk1d4-0 hTZIev"
    >
      <button
        aria-expanded="false"
        aria-selected="false"
        class="StyledButton-sc-323bzc-0 dnCEuz"
        role="tab"
        type="button"
      >
        <div
          class="StyledBox-sc-13pk1d4-0 kDANyu"
        >
          <div
            class="StyledBox-sc-13pk1d4-0 jJvHJM"
          >
            <h4
              class="StyledHeading-sc-1rdh4aw-0 iXwLsH"
            >
              Panel 2
            </h4>
          </div>
          <div
            class="StyledBox-sc-13pk1d4-0 hiiQCc"
          >
            <svg
              aria-label="FormDown"
              class="StyledIcon-ofa7kd-0 kbXEEj"
              viewBox="0 0 24 24"
            >
              <polyline
                fill="none"
                points="18 9 12 15 6 9"
                stroke="#000"
                stroke-width="2"
              />
            </svg>
          </div>
        </div>
      </button>
      <div
        class="StyledBox-sc-13pk1d4-0 bYZvzF"
      >
        <div
          aria-hidden="true"
          class="StyledBox-sc-13pk1d4-0 jJdKAu Collapsible__AnimatedBox-sc-15kniua-0 bQEdvX"
        >
          Panel body 2
        </div>
      </div>
    </div>
  </div>
</div>
`;
=======
exports[`Accordion wrapped panel 1`] = `
.c8 {
  display: inline-block;
  -webkit-flex: 0 0 auto;
  -ms-flex: 0 0 auto;
  flex: 0 0 auto;
  width: 24px;
  height: 24px;
  fill: #7D4CDB;
  stroke: #7D4CDB;
}

.c8 g {
  fill: inherit;
  stroke: inherit;
}

.c8 *:not([stroke])[fill="none"] {
  stroke-width: 0;
}

.c8 *[stroke*="#"],
.c8 *[STROKE*="#"] {
  stroke: inherit;
  fill: none;
}

.c8 *[fill-rule],
.c8 *[FILL-RULE],
.c8 *[fill*="#"],
.c8 *[FILL*="#"] {
  fill: inherit;
  stroke: none;
}

.c1 {
  display: -webkit-box;
  display: -webkit-flex;
  display: -ms-flexbox;
  display: flex;
  box-sizing: border-box;
  max-width: 100%;
  min-width: 0;
  min-height: 0;
  -webkit-flex-direction: column;
  -ms-flex-direction: column;
  flex-direction: column;
}

.c2 {
  display: -webkit-box;
  display: -webkit-flex;
  display: -ms-flexbox;
  display: flex;
  box-sizing: border-box;
  max-width: 100%;
  min-width: 0;
  min-height: 0;
  -webkit-flex-direction: column;
  -ms-flex-direction: column;
  flex-direction: column;
  -webkit-flex: 0 0 auto;
  -ms-flex: 0 0 auto;
  flex: 0 0 auto;
}

.c4 {
  display: -webkit-box;
  display: -webkit-flex;
  display: -ms-flexbox;
  display: flex;
  box-sizing: border-box;
  max-width: 100%;
  -webkit-align-items: center;
  -webkit-box-align: center;
  -ms-flex-align: center;
  align-items: center;
  min-width: 0;
  min-height: 0;
  -webkit-flex-direction: row;
  -ms-flex-direction: row;
  flex-direction: row;
  -webkit-box-pack: justify;
  -webkit-justify-content: space-between;
  -ms-flex-pack: justify;
  justify-content: space-between;
}

.c5 {
  display: -webkit-box;
  display: -webkit-flex;
  display: -ms-flexbox;
  display: flex;
  box-sizing: border-box;
  max-width: 100%;
  min-width: 0;
  min-height: 0;
  -webkit-flex-direction: column;
  -ms-flex-direction: column;
  flex-direction: column;
  padding-left: 6px;
  padding-right: 6px;
}

.c7 {
  display: -webkit-box;
  display: -webkit-flex;
  display: -ms-flexbox;
  display: flex;
  box-sizing: border-box;
  max-width: 100%;
  min-width: 0;
  min-height: 0;
  -webkit-flex-direction: column;
  -ms-flex-direction: column;
  flex-direction: column;
  padding-left: 12px;
  padding-right: 12px;
}

.c9 {
  display: -webkit-box;
  display: -webkit-flex;
  display: -ms-flexbox;
  display: flex;
  box-sizing: border-box;
  max-width: 100%;
  border-bottom: solid 1px rgba(0,0,0,0.33);
  min-width: 0;
  min-height: 0;
  -webkit-flex-direction: column;
  -ms-flex-direction: column;
  flex-direction: column;
}

.c3 {
  display: inline-block;
  box-sizing: border-box;
  cursor: pointer;
  font: inherit;
  -webkit-text-decoration: none;
  text-decoration: none;
  margin: 0;
  background: transparent;
  overflow: visible;
  text-transform: none;
  color: inherit;
  outline: none;
  border: none;
  padding: 0;
  text-align: inherit;
}

.c6 {
  font-size: 18px;
  line-height: 24px;
  max-width: 432px;
  font-weight: 600;
}

.c0 {
  font-size: 18px;
  line-height: 24px;
  box-sizing: border-box;
  -webkit-text-size-adjust: 100%;
  -ms-text-size-adjust: 100%;
  -moz-osx-font-smoothing: grayscale;
  -webkit-font-smoothing: antialiased;
}

@media only screen and (max-width:768px) {
  .c5 {
    padding-left: 3px;
    padding-right: 3px;
  }
}

@media only screen and (max-width:768px) {
  .c7 {
    padding-left: 6px;
    padding-right: 6px;
  }
}

@media only screen and (max-width:768px) {
  .c9 {
    border-bottom: solid 1px rgba(0,0,0,0.33);
  }
}

@media only screen and (max-width:768px) {
  .c6 {
    font-size: 18px;
    line-height: 24px;
    max-width: 432px;
  }
}
>>>>>>> 5ffbbb5c

<div
  class="c0"
>
  <div
    class="c1"
    role="tablist"
  >
    <div
      class="c2"
    >
      <button
        aria-expanded="false"
        aria-selected="false"
        class="c3"
        role="tab"
        type="button"
      >
        <div
          class="c4"
        >
          <div
            class="c5"
          >
            <h4
              class="c6"
            >
              Panel 1
            </h4>
          </div>
          <div
            class="c7"
          >
            <svg
              aria-label="FormDown"
              class="c8"
              viewBox="0 0 24 24"
            >
              <polyline
                fill="none"
                points="18 9 12 15 6 9"
                stroke="#000"
                stroke-width="2"
              />
            </svg>
          </div>
        </div>
      </button>
      <div
<<<<<<< HEAD
        class="StyledBox-sc-13pk1d4-0 bYZvzF"
      >
        <div
          aria-hidden="true"
          class="StyledBox-sc-13pk1d4-0 jJdKAu Collapsible__AnimatedBox-sc-15kniua-0 bQEdvX"
        >
          Panel body 1
        </div>
      </div>
=======
        class="c9"
      />
>>>>>>> 5ffbbb5c
    </div>
    <div
      class="c2"
    >
      <button
        aria-expanded="false"
        aria-selected="false"
        class="c3"
        role="tab"
        type="button"
      >
        <div
          class="c4"
        >
          <div
            class="c5"
          >
            <h4
              class="c6"
            >
              Panel 2
            </h4>
          </div>
          <div
            class="c7"
          >
            <svg
              aria-label="FormDown"
              class="c8"
              viewBox="0 0 24 24"
            >
              <polyline
                fill="none"
                points="18 9 12 15 6 9"
                stroke="#000"
                stroke-width="2"
              />
            </svg>
          </div>
        </div>
      </button>
      <div
<<<<<<< HEAD
        class="StyledBox-sc-13pk1d4-0 bYZvzF"
      >
        <div
          aria-hidden="true"
          class="StyledBox-sc-13pk1d4-0 jJdKAu Collapsible__AnimatedBox-sc-15kniua-0 bQEdvX"
        >
          Panel body 2
        </div>
      </div>
=======
        class="c9"
      />
>>>>>>> 5ffbbb5c
    </div>
  </div>
</div>
`;

exports[`Accordion wrapped panel 2`] = `
<div
  class="StyledGrommet-sc-19lkkz7-0 lcXYAf"
>
  <div
    class="StyledBox-sc-13pk1d4-0 bFwQzJ"
    role="tablist"
  >
    <div
      class="StyledBox-sc-13pk1d4-0 gzfjUM"
    >
      <button
        aria-expanded="true"
        aria-selected="true"
        class="StyledButton-sc-323bzc-0 bwJeiP"
        role="tab"
        type="button"
      >
        <div
          class="StyledBox-sc-13pk1d4-0 VvbUh"
        >
          <div
            class="StyledBox-sc-13pk1d4-0 ckSWz"
          >
            <h4
              class="StyledHeading-sc-1rdh4aw-0 cJdkwo"
            >
              Panel 1
            </h4>
          </div>
          <div
            class="StyledBox-sc-13pk1d4-0 iEnXND"
          >
            .c0 {
  display: inline-block;
  -webkit-flex: 0 0 auto;
  -ms-flex: 0 0 auto;
  flex: 0 0 auto;
  width: 24px;
  height: 24px;
  fill: #7D4CDB;
  stroke: #7D4CDB;
}

.c0 g {
  fill: inherit;
  stroke: inherit;
}

.c0 *:not([stroke])[fill="none"] {
  stroke-width: 0;
}

.c0 *[stroke*="#"],
.c0 *[STROKE*="#"] {
  stroke: inherit;
  fill: none;
}

.c0 *[fill-rule],
.c0 *[FILL-RULE],
.c0 *[fill*="#"],
.c0 *[FILL*="#"] {
  fill: inherit;
  stroke: none;
}

@media only screen and (max-width:768px) {

}

@media only screen and (max-width:768px) {

}

@media only screen and (max-width:768px) {

}

@media only screen and (max-width:768px) {

}

<svg
              aria-label="FormUp"
              class="c0"
              viewBox="0 0 24 24"
            >
              <polyline
                fill="none"
                points="18 9 12 15 6 9"
                stroke="#000"
                stroke-width="2"
                transform="matrix(1 0 0 -1 0 24)"
              />
            </svg>
          </div>
        </div>
      </button>
      <div
<<<<<<< HEAD
        class="StyledBox-sc-13pk1d4-0 bYZvzF"
=======
        class="StyledBox-sc-13pk1d4-0 cptOIG"
>>>>>>> 5ffbbb5c
      >
        Panel body 
        1
      </div>
    </div>
    <div
      class="StyledBox-sc-13pk1d4-0 gzfjUM"
    >
      <button
        aria-expanded="false"
        aria-selected="false"
        class="StyledButton-sc-323bzc-0 bwJeiP"
        role="tab"
        type="button"
      >
        <div
          class="StyledBox-sc-13pk1d4-0 VvbUh"
        >
          <div
            class="StyledBox-sc-13pk1d4-0 ckSWz"
          >
            <h4
              class="StyledHeading-sc-1rdh4aw-0 cJdkwo"
            >
              Panel 2
            </h4>
          </div>
          <div
            class="StyledBox-sc-13pk1d4-0 iEnXND"
          >
            <svg
              aria-label="FormDown"
              class="StyledIcon-ofa7kd-0 kbXEEj"
              viewBox="0 0 24 24"
            >
              <polyline
                fill="none"
                points="18 9 12 15 6 9"
                stroke="#000"
                stroke-width="2"
              />
            </svg>
          </div>
        </div>
      </button>
      <div
<<<<<<< HEAD
        class="StyledBox-sc-13pk1d4-0 bYZvzF"
      >
        <div
          aria-hidden="true"
          class="StyledBox-sc-13pk1d4-0 jJdKAu Collapsible__AnimatedBox-sc-15kniua-0 bQEdvX"
        >
          Panel body 2
        </div>
      </div>
=======
        class="StyledBox-sc-13pk1d4-0 cptOIG"
      />
>>>>>>> 5ffbbb5c
    </div>
  </div>
</div>
`;<|MERGE_RESOLUTION|>--- conflicted
+++ resolved
@@ -585,22 +585,7 @@
         </div>
       </button>
       <div
-<<<<<<< HEAD
-        class="StyledBox-sc-13pk1d4-0 bYZvzF"
-      />
-    </div>
-    <div
-      class="StyledBox-sc-13pk1d4-0 hTZIev"
-    >
-      <button
-        aria-expanded="true"
-        aria-selected="true"
-        class="StyledButton-sc-323bzc-0 dnCEuz"
-        role="tab"
-        type="button"
-=======
         className="c1"
->>>>>>> 5ffbbb5c
       >
         <div
           aria-hidden={true}
@@ -609,14 +594,6 @@
         >
           Panel body 1
         </div>
-<<<<<<< HEAD
-      </button>
-      <div
-        class="StyledBox-sc-13pk1d4-0 bYZvzF"
-      >
-        Panel body 2
-=======
->>>>>>> 5ffbbb5c
       </div>
     </div>
   </div>
@@ -905,226 +882,6 @@
         </div>
       </div>
     </div>
-<<<<<<< HEAD
-    <div
-      class="c2"
-    >
-      <button
-        aria-expanded="false"
-        aria-selected="false"
-        class="c3"
-        role="tab"
-        type="button"
-      >
-        <div
-          class="c4"
-        >
-          <div
-            class="c5"
-          >
-            <h4
-              class="c6"
-            >
-              Panel 2
-            </h4>
-          </div>
-          <div
-            class="c7"
-          >
-            <svg
-              aria-label="FormDown"
-              class="c8"
-              viewBox="0 0 24 24"
-            >
-              <polyline
-                fill="none"
-                points="18 9 12 15 6 9"
-                stroke="#000"
-                stroke-width="2"
-              />
-            </svg>
-          </div>
-        </div>
-      </button>
-      <div
-        class="c9"
-      >
-        <div
-          aria-hidden="true"
-          class="c1 c10"
-        >
-          Panel body 2
-        </div>
-      </div>
-    </div>
-  </div>
-</div>
-`;
-
-exports[`Accordion change to second Panel 2`] = `
-<div
-  class="StyledGrommet-sc-19lkkz7-0 lcXYAf"
->
-  <div
-    class="StyledBox-sc-13pk1d4-0 jJdKAu"
-    role="tablist"
-  >
-    <div
-      class="StyledBox-sc-13pk1d4-0 hTZIev"
-    >
-      <button
-        aria-expanded="false"
-        aria-selected="false"
-        class="StyledButton-sc-323bzc-0 dnCEuz"
-        role="tab"
-        type="button"
-      >
-        <div
-          class="StyledBox-sc-13pk1d4-0 kDANyu"
-        >
-          <div
-            class="StyledBox-sc-13pk1d4-0 jJvHJM"
-          >
-            <h4
-              class="StyledHeading-sc-1rdh4aw-0 cJdkwo"
-            >
-              Panel 1
-            </h4>
-          </div>
-          <div
-            class="StyledBox-sc-13pk1d4-0 hiiQCc"
-          >
-            <svg
-              aria-label="FormDown"
-              class="StyledIcon-ofa7kd-0 kbXEEj"
-              viewBox="0 0 24 24"
-            >
-              <polyline
-                fill="none"
-                points="18 9 12 15 6 9"
-                stroke="#000"
-                stroke-width="2"
-              />
-            </svg>
-          </div>
-        </div>
-      </button>
-      <div
-        class="StyledBox-sc-13pk1d4-0 bYZvzF"
-      >
-        <div
-          aria-hidden="true"
-          class="StyledBox-sc-13pk1d4-0 jJdKAu Collapsible__AnimatedBox-sc-15kniua-0 bQEdvX"
-        >
-          Panel body 1
-        </div>
-      </div>
-    </div>
-    <div
-      class="StyledBox-sc-13pk1d4-0 hTZIev"
-    >
-      <button
-        aria-expanded="true"
-        aria-selected="true"
-        class="StyledButton-sc-323bzc-0 dnCEuz"
-        role="tab"
-        type="button"
-      >
-        <div
-          class="StyledBox-sc-13pk1d4-0 kDANyu"
-        >
-          <div
-            class="StyledBox-sc-13pk1d4-0 jJvHJM"
-          >
-            <h4
-              class="StyledHeading-sc-1rdh4aw-0 cJdkwo"
-            >
-              Panel 2
-            </h4>
-          </div>
-          <div
-            class="StyledBox-sc-13pk1d4-0 hiiQCc"
-          >
-            .c0 {
-  display: inline-block;
-  -webkit-flex: 0 0 auto;
-  -ms-flex: 0 0 auto;
-  flex: 0 0 auto;
-  width: 24px;
-  height: 24px;
-  fill: #7D4CDB;
-  stroke: #7D4CDB;
-}
-
-.c0 g {
-  fill: inherit;
-  stroke: inherit;
-}
-
-.c0 *:not([stroke])[fill="none"] {
-  stroke-width: 0;
-}
-
-.c0 *[stroke*="#"],
-.c0 *[STROKE*="#"] {
-  stroke: inherit;
-  fill: none;
-}
-
-.c0 *[fill-rule],
-.c0 *[FILL-RULE],
-.c0 *[fill*="#"],
-.c0 *[FILL*="#"] {
-  fill: inherit;
-  stroke: none;
-}
-
-@media only screen and (max-width:768px) {
-
-}
-
-@media only screen and (max-width:768px) {
-
-}
-
-@media only screen and (max-width:768px) {
-
-}
-
-@media only screen and (max-width:768px) {
-
-}
-
-<svg
-              aria-label="FormUp"
-              class="c0"
-              viewBox="0 0 24 24"
-            >
-              <polyline
-                fill="none"
-                points="18 9 12 15 6 9"
-                stroke="#000"
-                stroke-width="2"
-                transform="matrix(1 0 0 -1 0 24)"
-              />
-            </svg>
-          </div>
-        </div>
-      </button>
-      <div
-        class="StyledBox-sc-13pk1d4-0 bYZvzF"
-      >
-        <div
-          aria-hidden="false"
-          class="StyledBox-sc-13pk1d4-0 jJdKAu Collapsible__AnimatedBox-sc-15kniua-0 hCnAXH"
-          open=""
-        >
-          Panel body 2
-        </div>
-      </div>
-    </div>
-=======
->>>>>>> 5ffbbb5c
   </div>
 </div>
 `;
@@ -1478,11 +1235,7 @@
         </div>
       </button>
       <div
-<<<<<<< HEAD
-        class="StyledBox-sc-13pk1d4-0 bYZvzF"
-=======
-        class="StyledBox-sc-13pk1d4-0 cptOIG"
->>>>>>> 5ffbbb5c
+        class="StyledBox-sc-13pk1d4-0 brKoju"
       />
     </div>
     <div
@@ -1527,7 +1280,7 @@
         </div>
       </button>
       <div
-        class="StyledBox-sc-13pk1d4-0 cptOIG"
+        class="StyledBox-sc-13pk1d4-0 brKoju"
       >
         Panel body 2
       </div>
@@ -1571,52 +1324,6 @@
   stroke: none;
 }
 
-<<<<<<< HEAD
-@media only screen and (max-width:768px) {
-
-}
-
-@media only screen and (max-width:768px) {
-
-}
-
-@media only screen and (max-width:768px) {
-
-}
-
-@media only screen and (max-width:768px) {
-
-}
-
-<svg
-              aria-label="FormUp"
-              class="c0"
-              viewBox="0 0 24 24"
-            >
-              <polyline
-                fill="none"
-                points="18 9 12 15 6 9"
-                stroke="#000"
-                stroke-width="2"
-                transform="matrix(1 0 0 -1 0 24)"
-              />
-            </svg>
-          </div>
-        </div>
-      </button>
-      <div
-        class="StyledBox-sc-13pk1d4-0 bYZvzF"
-      >
-        Panel body 2
-      </div>
-    </div>
-  </div>
-</div>
-`;
-
-exports[`Accordion complex header 1`] = `
-=======
->>>>>>> 5ffbbb5c
 .c1 {
   display: -webkit-box;
   display: -webkit-flex;
@@ -1950,7 +1657,7 @@
         </div>
       </button>
       <div
-        class="StyledBox-sc-13pk1d4-0 cptOIG"
+        class="StyledBox-sc-13pk1d4-0 brKoju"
       >
         <div
           aria-hidden="true"
@@ -2052,7 +1759,7 @@
         </div>
       </button>
       <div
-        class="StyledBox-sc-13pk1d4-0 cptOIG"
+        class="StyledBox-sc-13pk1d4-0 brKoju"
       >
         <div
           aria-hidden="false"
@@ -2413,7 +2120,7 @@
         </div>
       </button>
       <div
-        class="StyledBox-sc-13pk1d4-0 cptOIG"
+        class="StyledBox-sc-13pk1d4-0 brKoju"
       />
     </div>
     <div
@@ -2508,7 +2215,7 @@
         </div>
       </button>
       <div
-        class="StyledBox-sc-13pk1d4-0 cptOIG"
+        class="StyledBox-sc-13pk1d4-0 brKoju"
       >
         Panel body 2
       </div>
@@ -3869,7 +3576,7 @@
         </div>
       </button>
       <div
-        class="StyledBox-sc-13pk1d4-0 cptOIG"
+        class="StyledBox-sc-13pk1d4-0 brKoju"
       />
     </div>
     <div
@@ -3964,7 +3671,7 @@
         </div>
       </button>
       <div
-        class="StyledBox-sc-13pk1d4-0 cptOIG"
+        class="StyledBox-sc-13pk1d4-0 brKoju"
       >
         Panel body 2
       </div>
@@ -4073,7 +3780,7 @@
         </div>
       </button>
       <div
-        class="StyledBox-sc-13pk1d4-0 cptOIG"
+        class="StyledBox-sc-13pk1d4-0 brKoju"
       >
         Panel body 1
       </div>
@@ -4120,7 +3827,7 @@
         </div>
       </button>
       <div
-        class="StyledBox-sc-13pk1d4-0 cptOIG"
+        class="StyledBox-sc-13pk1d4-0 brKoju"
       >
         Panel body 2
       </div>
@@ -4179,7 +3886,7 @@
         </div>
       </button>
       <div
-        class="StyledBox-sc-13pk1d4-0 cptOIG"
+        class="StyledBox-sc-13pk1d4-0 brKoju"
       >
         Panel body 1
       </div>
@@ -4275,7 +3982,7 @@
         </div>
       </button>
       <div
-        class="StyledBox-sc-13pk1d4-0 cptOIG"
+        class="StyledBox-sc-13pk1d4-0 brKoju"
       />
     </div>
   </div>
@@ -4381,7 +4088,7 @@
         </div>
       </button>
       <div
-        class="StyledBox-sc-13pk1d4-0 cptOIG"
+        class="StyledBox-sc-13pk1d4-0 brKoju"
       />
     </div>
     <div
@@ -4425,7 +4132,7 @@
         </div>
       </button>
       <div
-        class="StyledBox-sc-13pk1d4-0 cptOIG"
+        class="StyledBox-sc-13pk1d4-0 brKoju"
       />
     </div>
   </div>
@@ -4835,11 +4542,7 @@
         </div>
       </button>
       <div
-<<<<<<< HEAD
-        class="StyledBox-sc-13pk1d4-0 bYZvzF"
-      />
-=======
-        class="StyledBox-sc-13pk1d4-0 cptOIG"
+        class="StyledBox-sc-13pk1d4-0 brKoju"
       >
         <div
           aria-hidden="true"
@@ -4848,7 +4551,6 @@
           Panel body 1
         </div>
       </div>
->>>>>>> 5ffbbb5c
     </div>
     <div
       class="StyledBox-sc-13pk1d4-0 gzfjUM"
@@ -4891,11 +4593,7 @@
         </div>
       </button>
       <div
-<<<<<<< HEAD
-        class="StyledBox-sc-13pk1d4-0 bYZvzF"
-=======
-        class="StyledBox-sc-13pk1d4-0 cptOIG"
->>>>>>> 5ffbbb5c
+        class="StyledBox-sc-13pk1d4-0 brKoju"
       >
         <div
           aria-hidden="true"
@@ -4958,11 +4656,7 @@
         </div>
       </button>
       <div
-<<<<<<< HEAD
-        class="StyledBox-sc-13pk1d4-0 bYZvzF"
-=======
-        class="StyledBox-sc-13pk1d4-0 cptOIG"
->>>>>>> 5ffbbb5c
+        class="StyledBox-sc-13pk1d4-0 brKoju"
       >
         <div
           aria-hidden="true"
@@ -5013,11 +4707,7 @@
         </div>
       </button>
       <div
-<<<<<<< HEAD
-        class="StyledBox-sc-13pk1d4-0 bYZvzF"
-=======
-        class="StyledBox-sc-13pk1d4-0 cptOIG"
->>>>>>> 5ffbbb5c
+        class="StyledBox-sc-13pk1d4-0 brKoju"
       >
         <div
           aria-hidden="true"
@@ -5080,11 +4770,7 @@
         </div>
       </button>
       <div
-<<<<<<< HEAD
-        class="StyledBox-sc-13pk1d4-0 bYZvzF"
-=======
-        class="StyledBox-sc-13pk1d4-0 cptOIG"
->>>>>>> 5ffbbb5c
+        class="StyledBox-sc-13pk1d4-0 brKoju"
       >
         <div
           aria-hidden="true"
@@ -5135,11 +4821,7 @@
         </div>
       </button>
       <div
-<<<<<<< HEAD
-        class="StyledBox-sc-13pk1d4-0 bYZvzF"
-      />
-=======
-        class="StyledBox-sc-13pk1d4-0 cptOIG"
+        class="StyledBox-sc-13pk1d4-0 brKoju"
       >
         <div
           aria-hidden="true"
@@ -5148,7 +4830,6 @@
           Panel body 2
         </div>
       </div>
->>>>>>> 5ffbbb5c
     </div>
   </div>
 </div>
@@ -5203,11 +4884,7 @@
         </div>
       </button>
       <div
-<<<<<<< HEAD
-        class="StyledBox-sc-13pk1d4-0 bYZvzF"
-      />
-=======
-        class="StyledBox-sc-13pk1d4-0 cptOIG"
+        class="StyledBox-sc-13pk1d4-0 brKoju"
       >
         <div
           aria-hidden="true"
@@ -5216,7 +4893,6 @@
           Panel body 1
         </div>
       </div>
->>>>>>> 5ffbbb5c
     </div>
     <div
       class="StyledBox-sc-13pk1d4-0 gzfjUM"
@@ -5259,11 +4935,7 @@
         </div>
       </button>
       <div
-<<<<<<< HEAD
-        class="StyledBox-sc-13pk1d4-0 bYZvzF"
-      />
-=======
-        class="StyledBox-sc-13pk1d4-0 cptOIG"
+        class="StyledBox-sc-13pk1d4-0 brKoju"
       >
         <div
           aria-hidden="true"
@@ -5272,7 +4944,6 @@
           Panel body 2
         </div>
       </div>
->>>>>>> 5ffbbb5c
     </div>
   </div>
 </div>
@@ -5561,8 +5232,7 @@
           aria-hidden="true"
           class="c1 c10"
         >
-<<<<<<< HEAD
-          Panel body 2
+          Panel body 1
         </div>
       </div>
     </div>
@@ -5570,240 +5240,6 @@
 </div>
 `;
 
-exports[`Accordion set on hover 2`] = `
-<div
-  class="StyledGrommet-sc-19lkkz7-0 lcXYAf"
->
-  <div
-    class="StyledBox-sc-13pk1d4-0 jJdKAu"
-    role="tablist"
-  >
-    <div
-      class="StyledBox-sc-13pk1d4-0 hTZIev"
-    >
-      <button
-        aria-expanded="false"
-        aria-selected="false"
-        class="StyledButton-sc-323bzc-0 dnCEuz"
-        role="tab"
-        type="button"
-      >
-        <div
-          class="StyledBox-sc-13pk1d4-0 kDANyu"
-        >
-          <div
-            class="StyledBox-sc-13pk1d4-0 jJvHJM"
-          >
-            <h4
-              class="StyledHeading-sc-1rdh4aw-0 iXwLsH"
-            >
-              Panel 1
-            </h4>
-          </div>
-          <div
-            class="StyledBox-sc-13pk1d4-0 hiiQCc"
-          >
-            <svg
-              aria-label="FormDown"
-              class="StyledIcon-ofa7kd-0 kbXEEj"
-              viewBox="0 0 24 24"
-            >
-              <polyline
-                fill="none"
-                points="18 9 12 15 6 9"
-                stroke="#000"
-                stroke-width="2"
-              />
-            </svg>
-          </div>
-        </div>
-      </button>
-      <div
-        class="StyledBox-sc-13pk1d4-0 bYZvzF"
-      >
-        <div
-          aria-hidden="true"
-          class="StyledBox-sc-13pk1d4-0 jJdKAu Collapsible__AnimatedBox-sc-15kniua-0 bQEdvX"
-        >
-=======
->>>>>>> 5ffbbb5c
-          Panel body 1
-        </div>
-      </div>
-    </div>
-<<<<<<< HEAD
-    <div
-      class="StyledBox-sc-13pk1d4-0 hTZIev"
-    >
-      <button
-        aria-expanded="false"
-        aria-selected="false"
-        class="StyledButton-sc-323bzc-0 dnCEuz"
-        role="tab"
-        type="button"
-      >
-        <div
-          class="StyledBox-sc-13pk1d4-0 kDANyu"
-        >
-          <div
-            class="StyledBox-sc-13pk1d4-0 jJvHJM"
-          >
-            <h4
-              class="StyledHeading-sc-1rdh4aw-0 cJdkwo"
-            >
-              Panel 2
-            </h4>
-          </div>
-          <div
-            class="StyledBox-sc-13pk1d4-0 hiiQCc"
-          >
-            <svg
-              aria-label="FormDown"
-              class="StyledIcon-ofa7kd-0 kbXEEj"
-              viewBox="0 0 24 24"
-            >
-              <polyline
-                fill="none"
-                points="18 9 12 15 6 9"
-                stroke="#000"
-                stroke-width="2"
-              />
-            </svg>
-          </div>
-        </div>
-      </button>
-      <div
-        class="StyledBox-sc-13pk1d4-0 bYZvzF"
-      >
-        <div
-          aria-hidden="true"
-          class="StyledBox-sc-13pk1d4-0 jJdKAu Collapsible__AnimatedBox-sc-15kniua-0 bQEdvX"
-        >
-          Panel body 2
-        </div>
-      </div>
-    </div>
-=======
->>>>>>> 5ffbbb5c
-  </div>
-</div>
-`;
-
-<<<<<<< HEAD
-exports[`Accordion set on hover 3`] = `
-<div
-  class="StyledGrommet-sc-19lkkz7-0 lcXYAf"
->
-  <div
-    class="StyledBox-sc-13pk1d4-0 jJdKAu"
-    role="tablist"
-  >
-    <div
-      class="StyledBox-sc-13pk1d4-0 hTZIev"
-    >
-      <button
-        aria-expanded="false"
-        aria-selected="false"
-        class="StyledButton-sc-323bzc-0 dnCEuz"
-        role="tab"
-        type="button"
-      >
-        <div
-          class="StyledBox-sc-13pk1d4-0 kDANyu"
-        >
-          <div
-            class="StyledBox-sc-13pk1d4-0 jJvHJM"
-          >
-            <h4
-              class="StyledHeading-sc-1rdh4aw-0 iXwLsH"
-            >
-              Panel 1
-            </h4>
-          </div>
-          <div
-            class="StyledBox-sc-13pk1d4-0 hiiQCc"
-          >
-            <svg
-              aria-label="FormDown"
-              class="StyledIcon-ofa7kd-0 kbXEEj"
-              viewBox="0 0 24 24"
-            >
-              <polyline
-                fill="none"
-                points="18 9 12 15 6 9"
-                stroke="#000"
-                stroke-width="2"
-              />
-            </svg>
-          </div>
-        </div>
-      </button>
-      <div
-        class="StyledBox-sc-13pk1d4-0 bYZvzF"
-      >
-        <div
-          aria-hidden="true"
-          class="StyledBox-sc-13pk1d4-0 jJdKAu Collapsible__AnimatedBox-sc-15kniua-0 bQEdvX"
-        >
-          Panel body 1
-        </div>
-      </div>
-    </div>
-    <div
-      class="StyledBox-sc-13pk1d4-0 hTZIev"
-    >
-      <button
-        aria-expanded="false"
-        aria-selected="false"
-        class="StyledButton-sc-323bzc-0 dnCEuz"
-        role="tab"
-        type="button"
-      >
-        <div
-          class="StyledBox-sc-13pk1d4-0 kDANyu"
-        >
-          <div
-            class="StyledBox-sc-13pk1d4-0 jJvHJM"
-          >
-            <h4
-              class="StyledHeading-sc-1rdh4aw-0 iXwLsH"
-            >
-              Panel 2
-            </h4>
-          </div>
-          <div
-            class="StyledBox-sc-13pk1d4-0 hiiQCc"
-          >
-            <svg
-              aria-label="FormDown"
-              class="StyledIcon-ofa7kd-0 kbXEEj"
-              viewBox="0 0 24 24"
-            >
-              <polyline
-                fill="none"
-                points="18 9 12 15 6 9"
-                stroke="#000"
-                stroke-width="2"
-              />
-            </svg>
-          </div>
-        </div>
-      </button>
-      <div
-        class="StyledBox-sc-13pk1d4-0 bYZvzF"
-      >
-        <div
-          aria-hidden="true"
-          class="StyledBox-sc-13pk1d4-0 jJdKAu Collapsible__AnimatedBox-sc-15kniua-0 bQEdvX"
-        >
-          Panel body 2
-        </div>
-      </div>
-    </div>
-  </div>
-</div>
-`;
-=======
 exports[`Accordion wrapped panel 1`] = `
 .c8 {
   display: inline-block;
@@ -6001,7 +5437,6 @@
     max-width: 432px;
   }
 }
->>>>>>> 5ffbbb5c
 
 <div
   class="c0"
@@ -6051,20 +5486,8 @@
         </div>
       </button>
       <div
-<<<<<<< HEAD
-        class="StyledBox-sc-13pk1d4-0 bYZvzF"
-      >
-        <div
-          aria-hidden="true"
-          class="StyledBox-sc-13pk1d4-0 jJdKAu Collapsible__AnimatedBox-sc-15kniua-0 bQEdvX"
-        >
-          Panel body 1
-        </div>
-      </div>
-=======
         class="c9"
       />
->>>>>>> 5ffbbb5c
     </div>
     <div
       class="c2"
@@ -6107,20 +5530,8 @@
         </div>
       </button>
       <div
-<<<<<<< HEAD
-        class="StyledBox-sc-13pk1d4-0 bYZvzF"
-      >
-        <div
-          aria-hidden="true"
-          class="StyledBox-sc-13pk1d4-0 jJdKAu Collapsible__AnimatedBox-sc-15kniua-0 bQEdvX"
-        >
-          Panel body 2
-        </div>
-      </div>
-=======
         class="c9"
       />
->>>>>>> 5ffbbb5c
     </div>
   </div>
 </div>
@@ -6226,11 +5637,7 @@
         </div>
       </button>
       <div
-<<<<<<< HEAD
-        class="StyledBox-sc-13pk1d4-0 bYZvzF"
-=======
-        class="StyledBox-sc-13pk1d4-0 cptOIG"
->>>>>>> 5ffbbb5c
+        class="StyledBox-sc-13pk1d4-0 brKoju"
       >
         Panel body 
         1
@@ -6277,20 +5684,8 @@
         </div>
       </button>
       <div
-<<<<<<< HEAD
-        class="StyledBox-sc-13pk1d4-0 bYZvzF"
-      >
-        <div
-          aria-hidden="true"
-          class="StyledBox-sc-13pk1d4-0 jJdKAu Collapsible__AnimatedBox-sc-15kniua-0 bQEdvX"
-        >
-          Panel body 2
-        </div>
-      </div>
-=======
-        class="StyledBox-sc-13pk1d4-0 cptOIG"
+        class="StyledBox-sc-13pk1d4-0 brKoju"
       />
->>>>>>> 5ffbbb5c
     </div>
   </div>
 </div>
