// (C) Copyright 2014-2015 Hewlett Packard Enterprise Development LP

import React, { Component, PropTypes } from 'react';
import Box from './Box';
import Tiles from './Tiles';
import Tile from './Tile';
import Button from './Button';
import Previous from './icons/base/Previous';
import Next from './icons/base/Next';

<<<<<<< HEAD
//
let Hammer = function() {};
if (typeof window !== 'undefined') {
  Hammer = require('hammerjs');
}

const CLASS_ROOT = 'carousel';
=======
import DOM from '../utils/DOM';

const CLASS_ROOT = "carousel";
>>>>>>> 8a4aade8

export default class Carousel extends Component {

  constructor (props) {
    super (props);

    this._onSelect = this._onSelect.bind(this);
    this._onMouseOver = this._onMouseOver.bind(this);
    this._onMouseOut = this._onMouseOut.bind(this);
    this._onResize = this._onResize.bind(this);
    this._slidePrev = this._slidePrev.bind(this);
    this._slideNext = this._slideNext.bind(this);
    this._handleScroll = this._handleScroll.bind(this);

    this.state = {
      activeIndex: 0,
      hideControls: ! props.persistentNav,
      priorIndex: 0,
      sequence: 1,
      width: 0,
      slide: false
    };
  }

  componentDidMount () {
    this.setState({
      width: this.refs.carousel.offsetWidth
    });

    window.addEventListener('resize', this._onResize);

<<<<<<< HEAD
    this.hammer = new Hammer(this.refs.carousel);
    this.hammer.get('swipe').set({
      direction: Hammer.DIRECTION_HORIZONTAL
    });
    this.hammer.on('panend', (event) => {
      if (event.direction === 4) {
        this._slidePrev();
      } else if (event.direction === 2) {
        this._slideNext();
      }
    });
=======
    this._handleScroll();
    var scrollParents = DOM.findScrollParents(this.refs.carousel);
    scrollParents.forEach(function (scrollParent) {
      scrollParent.addEventListener('scroll', this._handleScroll);
    }.bind(this));
>>>>>>> 8a4aade8
  }

  componentWillUnmount () {
    clearInterval(this._slideAnimation);

    window.removeEventListener('resize', this._onResize);

<<<<<<< HEAD
    if (this.hammer) {
      this.hammer.stop();
      this.hammer.destroy();
    }
    this.hammer = null;
=======
    var scrollParents = DOM.findScrollParents(this.refs.carousel);
    scrollParents.forEach(function (scrollParent) {
      scrollParent.removeEventListener('scroll', this._handleScroll);
    }.bind(this));
  }

  _handleScroll () {
    var viewportHeight = document.documentElement.clientHeight;
    var carouselTopPosition = this.refs.carousel.getBoundingClientRect().top;
    var carouselHeight = this.refs.carousel.offsetHeight;
    var startScroll = viewportHeight - (carouselHeight / 2);

    if (this.props.autoplay && carouselTopPosition <= startScroll && carouselTopPosition >= -carouselHeight / 2) {
      if (this.state.slide === false) {
        this._setSlideInterval();
        this.setState({
          slide: true
        });
      }
    } else {
      clearInterval(this._slideAnimation);
      this.setState({
        slide: false
      });
    }
>>>>>>> 8a4aade8
  }

  _setSlideInterval () {
    this._slideAnimation = setInterval(function() {
      var activeIndex = this.state.activeIndex;
      var numSlides = this.props.children.length;

      this.setState({
        activeIndex: (activeIndex + 1) % numSlides
      });

      if (!this.props.infinite && activeIndex === numSlides - 1) {
        clearInterval(this._slideAnimation);
      }
    }.bind(this), this.props.autoplaySpeed);
  }

  _onSelect (index) {
    if (index !== this.state.activeIndex) {
      this.setState({
        activeIndex: index
      });
    }
  }

  _onMouseOver () {
    if (this.props.autoplay) {
      clearInterval(this._slideAnimation);
    }

    if (!this.props.persistentNav) {
      this.setState({
        hideControls: false
      });
    }
  }

  _onMouseOut () {
    if (this.props.autoplay &&
        (this.props.infinite ||
          this.state.activeIndex !== this.props.children.length - 1)) {
      this._setSlideInterval();
    }

    if (!this.props.persistentNav) {
      this.setState({
        hideControls: true
      });
    }
  }

  _onResize () {
    this.setState({
      width: this.refs.carousel.offsetWidth
    });
  }

  _slidePrev () {
    var numSlides = this.props.children.length;
    this.setState({
      activeIndex: (this.state.activeIndex + numSlides - 1) % numSlides
    });
  }

  _slideNext () {
    var numSlides = this.props.children.length;
    this.setState({
      activeIndex: (this.state.activeIndex + 1) % numSlides
    });
  }

  _renderPrevButton () {
    let prevButton = undefined;
    if (this.props.infinite || this.state.activeIndex !== 0) {
      prevButton = (
        <Button
          className={CLASS_ROOT + '__arrow ' + CLASS_ROOT + '__arrow--prev'}
          plain={true} onClick={this._slidePrev}>
          <Previous size="large" />
        </Button>
      );
    }

    return prevButton;
  }

  _renderNextButton () {
    let nextButton = undefined;
    if (this.props.infinite ||
      this.state.activeIndex !== this.props.children.length - 1) {
      nextButton = (
        <Button
          className={CLASS_ROOT + '__arrow ' + CLASS_ROOT + '__arrow--next'}
          plain={true} onClick={this._slideNext}>
          <Next size="large" />
        </Button>
      );
    }

    return nextButton;
  }

  render () {
    var classes = [CLASS_ROOT];
    if (this.state.hideControls) {
      classes.push(CLASS_ROOT + '--hide-controls');
    }

    if (this.props.className) {
      classes.push(this.props.className);
    }

    var index = -1;
    var children = this.props.children;

    var width = this.state.width;
    var trackWidth = width * children.length;

    var trackPosition = -(width * this.state.activeIndex);

    var tiles = React.Children.map(children, function (child) {
      return (
        <Tile className={CLASS_ROOT + "__item"}>
          {child}
        </Tile>
      );
    }, this);

    var controls = React.Children.map(children, function (child) {
      index += 1;
      var controlClasses = [CLASS_ROOT + "__control"];
      if (index === this.state.activeIndex) {
        controlClasses.push(CLASS_ROOT + "__control--active");
      }

      return (
        <svg className={controlClasses.join(' ')}
          viewBox="0 0 24 24" version="1.1"
          onClick={this._onSelect.bind(this, index)}>
          <circle cx={12} cy={12} r={6}></circle>
        </svg>
      );
    }, this);

    return (
      <div ref="carousel" className={classes.join(' ')}
        onMouseEnter={this._onMouseOver} onMouseLeave={this._onMouseOut}>
        <div className={CLASS_ROOT + "__track"}
          style={{ width: trackWidth, marginLeft: trackPosition }}>
          <Tiles fill={true} responsive={false} wrap={false} direction="row">
            {tiles}
          </Tiles>
        </div>
        {this._renderPrevButton()}
        {this._renderNextButton()}
        <Box className={CLASS_ROOT + "__controls"} direction="row"
          justify="center" responsive={false}>
          {controls}
        </Box>
      </div>
    );
  }
}

Carousel.propTypes = {
  autoplay: PropTypes.bool,
  autoplaySpeed: PropTypes.number,
  infinite: PropTypes.bool,
  persistentNav: PropTypes.bool
};

Carousel.defaultProps = {
  autoplay: true,
  autoplaySpeed: 5000,
  infinite: true,
  persistentNav: true
};<|MERGE_RESOLUTION|>--- conflicted
+++ resolved
@@ -7,8 +7,8 @@
 import Button from './Button';
 import Previous from './icons/base/Previous';
 import Next from './icons/base/Next';
-
-<<<<<<< HEAD
+import DOM from '../utils/DOM';
+
 //
 let Hammer = function() {};
 if (typeof window !== 'undefined') {
@@ -16,11 +16,6 @@
 }
 
 const CLASS_ROOT = 'carousel';
-=======
-import DOM from '../utils/DOM';
-
-const CLASS_ROOT = "carousel";
->>>>>>> 8a4aade8
 
 export default class Carousel extends Component {
 
@@ -52,7 +47,6 @@
 
     window.addEventListener('resize', this._onResize);
 
-<<<<<<< HEAD
     this.hammer = new Hammer(this.refs.carousel);
     this.hammer.get('swipe').set({
       direction: Hammer.DIRECTION_HORIZONTAL
@@ -64,13 +58,12 @@
         this._slideNext();
       }
     });
-=======
+
     this._handleScroll();
     var scrollParents = DOM.findScrollParents(this.refs.carousel);
     scrollParents.forEach(function (scrollParent) {
       scrollParent.addEventListener('scroll', this._handleScroll);
     }.bind(this));
->>>>>>> 8a4aade8
   }
 
   componentWillUnmount () {
@@ -78,13 +71,12 @@
 
     window.removeEventListener('resize', this._onResize);
 
-<<<<<<< HEAD
     if (this.hammer) {
       this.hammer.stop();
       this.hammer.destroy();
     }
     this.hammer = null;
-=======
+
     var scrollParents = DOM.findScrollParents(this.refs.carousel);
     scrollParents.forEach(function (scrollParent) {
       scrollParent.removeEventListener('scroll', this._handleScroll);
@@ -110,7 +102,6 @@
         slide: false
       });
     }
->>>>>>> 8a4aade8
   }
 
   _setSlideInterval () {
