--- conflicted
+++ resolved
@@ -9,11 +9,8 @@
 
   propTypes: {
     href: React.PropTypes.string.isRequired,
-<<<<<<< HEAD
+    tag: React.PropTypes.string,
     target: React.PropTypes.string,
-=======
-    tag: React.PropTypes.string,
->>>>>>> dfc3867a
     onClick: React.PropTypes.func,
     primary: React.PropTypes.bool
   },
