// Jest Snapshot v1, https://goo.gl/fbAQLP

exports[`List background array 1`] = `
.c0 {
  font-size: 18px;
  line-height: 24px;
  box-sizing: border-box;
  -webkit-text-size-adjust: 100%;
  -ms-text-size-adjust: 100%;
  -moz-osx-font-smoothing: grayscale;
  -webkit-font-smoothing: antialiased;
}

.c2 {
  display: -webkit-box;
  display: -webkit-flex;
  display: -ms-flexbox;
  display: flex;
  box-sizing: border-box;
  max-width: 100%;
  background-color: #6FFFB0;
  color: #444444;
  border-top: solid 1px rgba(0,0,0,0.33);
  border-bottom: solid 1px rgba(0,0,0,0.33);
  min-width: 0;
  min-height: 0;
  -webkit-flex-direction: column;
  -ms-flex-direction: column;
  flex-direction: column;
  -webkit-flex: 0 0 auto;
  -ms-flex: 0 0 auto;
  flex: 0 0 auto;
  padding-left: 24px;
  padding-right: 24px;
  padding-top: 12px;
  padding-bottom: 12px;
}

.c3 {
  display: -webkit-box;
  display: -webkit-flex;
  display: -ms-flexbox;
  display: flex;
  box-sizing: border-box;
  max-width: 100%;
  background-color: #FD6FFF;
  color: #444444;
  border-bottom: solid 1px rgba(0,0,0,0.33);
  min-width: 0;
  min-height: 0;
  -webkit-flex-direction: column;
  -ms-flex-direction: column;
  flex-direction: column;
  -webkit-flex: 0 0 auto;
  -ms-flex: 0 0 auto;
  flex: 0 0 auto;
  padding-left: 24px;
  padding-right: 24px;
  padding-top: 12px;
  padding-bottom: 12px;
}

.c4 {
  display: -webkit-box;
  display: -webkit-flex;
  display: -ms-flexbox;
  display: flex;
  box-sizing: border-box;
  max-width: 100%;
  background-color: #6FFFB0;
  color: #444444;
  border-bottom: solid 1px rgba(0,0,0,0.33);
  min-width: 0;
  min-height: 0;
  -webkit-flex-direction: column;
  -ms-flex-direction: column;
  flex-direction: column;
  -webkit-flex: 0 0 auto;
  -ms-flex: 0 0 auto;
  flex: 0 0 auto;
  padding-left: 24px;
  padding-right: 24px;
  padding-top: 12px;
  padding-bottom: 12px;
}

.c1 {
  list-style: none;
  margin: 0;
  padding: 0;
}

@media only screen and (max-width:768px) {
  .c2 {
    border-top: solid 1px rgba(0,0,0,0.33);
    border-bottom: solid 1px rgba(0,0,0,0.33);
  }
}

@media only screen and (max-width:768px) {
  .c2 {
    padding-left: 12px;
    padding-right: 12px;
  }
}

@media only screen and (max-width:768px) {
  .c2 {
    padding-top: 6px;
    padding-bottom: 6px;
  }
}

@media only screen and (max-width:768px) {
  .c3 {
    border-bottom: solid 1px rgba(0,0,0,0.33);
  }
}

@media only screen and (max-width:768px) {
  .c3 {
    padding-left: 12px;
    padding-right: 12px;
  }
}

@media only screen and (max-width:768px) {
  .c3 {
    padding-top: 6px;
    padding-bottom: 6px;
  }
}

@media only screen and (max-width:768px) {
  .c4 {
    border-bottom: solid 1px rgba(0,0,0,0.33);
  }
}

@media only screen and (max-width:768px) {
  .c4 {
    padding-left: 12px;
    padding-right: 12px;
  }
}

@media only screen and (max-width:768px) {
  .c4 {
    padding-top: 6px;
    padding-bottom: 6px;
  }
}

<div
  class="c0"
>
  <ul
    class="c1"
  >
    <li
      class="c2 "
    >
      one
    </li>
    <li
      class="c3 "
    >
      two
    </li>
    <li
      class="c4 "
    >
      three
    </li>
    <li
      class="c3 "
    >
      four
    </li>
  </ul>
</div>
`;

exports[`List background string 1`] = `
.c0 {
  font-size: 18px;
  line-height: 24px;
  box-sizing: border-box;
  -webkit-text-size-adjust: 100%;
  -ms-text-size-adjust: 100%;
  -moz-osx-font-smoothing: grayscale;
  -webkit-font-smoothing: antialiased;
}

.c2 {
  display: -webkit-box;
  display: -webkit-flex;
  display: -ms-flexbox;
  display: flex;
  box-sizing: border-box;
  max-width: 100%;
  background-color: #6FFFB0;
  color: #444444;
  border-top: solid 1px rgba(0,0,0,0.33);
  border-bottom: solid 1px rgba(0,0,0,0.33);
  min-width: 0;
  min-height: 0;
  -webkit-flex-direction: column;
  -ms-flex-direction: column;
  flex-direction: column;
  -webkit-flex: 0 0 auto;
  -ms-flex: 0 0 auto;
  flex: 0 0 auto;
  padding-left: 24px;
  padding-right: 24px;
  padding-top: 12px;
  padding-bottom: 12px;
}

.c3 {
  display: -webkit-box;
  display: -webkit-flex;
  display: -ms-flexbox;
  display: flex;
  box-sizing: border-box;
  max-width: 100%;
  background-color: #6FFFB0;
  color: #444444;
  border-bottom: solid 1px rgba(0,0,0,0.33);
  min-width: 0;
  min-height: 0;
  -webkit-flex-direction: column;
  -ms-flex-direction: column;
  flex-direction: column;
  -webkit-flex: 0 0 auto;
  -ms-flex: 0 0 auto;
  flex: 0 0 auto;
  padding-left: 24px;
  padding-right: 24px;
  padding-top: 12px;
  padding-bottom: 12px;
}

.c1 {
  list-style: none;
  margin: 0;
  padding: 0;
}

@media only screen and (max-width:768px) {
  .c2 {
    border-top: solid 1px rgba(0,0,0,0.33);
    border-bottom: solid 1px rgba(0,0,0,0.33);
  }
}

@media only screen and (max-width:768px) {
  .c2 {
    padding-left: 12px;
    padding-right: 12px;
  }
}

@media only screen and (max-width:768px) {
  .c2 {
    padding-top: 6px;
    padding-bottom: 6px;
  }
}

@media only screen and (max-width:768px) {
  .c3 {
    border-bottom: solid 1px rgba(0,0,0,0.33);
  }
}

@media only screen and (max-width:768px) {
  .c3 {
    padding-left: 12px;
    padding-right: 12px;
  }
}

@media only screen and (max-width:768px) {
  .c3 {
    padding-top: 6px;
    padding-bottom: 6px;
  }
}

<div
  class="c0"
>
  <ul
    class="c1"
  >
    <li
      class="c2 "
    >
      one
    </li>
    <li
      class="c3 "
    >
      two
    </li>
  </ul>
</div>
`;

exports[`List border boolean 1`] = `
.c0 {
  font-size: 18px;
  line-height: 24px;
  box-sizing: border-box;
  -webkit-text-size-adjust: 100%;
  -ms-text-size-adjust: 100%;
  -moz-osx-font-smoothing: grayscale;
  -webkit-font-smoothing: antialiased;
}

.c2 {
  display: -webkit-box;
  display: -webkit-flex;
  display: -ms-flexbox;
  display: flex;
  box-sizing: border-box;
  max-width: 100%;
  border: solid 1px rgba(0,0,0,0.33);
  min-width: 0;
  min-height: 0;
  -webkit-flex-direction: column;
  -ms-flex-direction: column;
  flex-direction: column;
  -webkit-flex: 0 0 auto;
  -ms-flex: 0 0 auto;
  flex: 0 0 auto;
  padding-left: 24px;
  padding-right: 24px;
  padding-top: 12px;
  padding-bottom: 12px;
}

.c1 {
  list-style: none;
  margin: 0;
  padding: 0;
}

@media only screen and (max-width:768px) {
  .c2 {
    border: solid 1px rgba(0,0,0,0.33);
  }
}

@media only screen and (max-width:768px) {
  .c2 {
    padding-left: 12px;
    padding-right: 12px;
  }
}

@media only screen and (max-width:768px) {
  .c2 {
    padding-top: 6px;
    padding-bottom: 6px;
  }
}

<div
  class="c0"
>
  <ul
    class="c1"
  >
    <li
      class="c2 "
    >
      one
    </li>
    <li
      class="c2 "
    >
      two
    </li>
  </ul>
</div>
`;

exports[`List border object 1`] = `
.c0 {
  font-size: 18px;
  line-height: 24px;
  box-sizing: border-box;
  -webkit-text-size-adjust: 100%;
  -ms-text-size-adjust: 100%;
  -moz-osx-font-smoothing: grayscale;
  -webkit-font-smoothing: antialiased;
}

.c2 {
  display: -webkit-box;
  display: -webkit-flex;
  display: -ms-flexbox;
  display: flex;
  box-sizing: border-box;
  max-width: 100%;
  border-top: solid 12px #6FFFB0;
  border-bottom: solid 12px #6FFFB0;
  min-width: 0;
  min-height: 0;
  -webkit-flex-direction: column;
  -ms-flex-direction: column;
  flex-direction: column;
  -webkit-flex: 0 0 auto;
  -ms-flex: 0 0 auto;
  flex: 0 0 auto;
  padding-left: 24px;
  padding-right: 24px;
  padding-top: 12px;
  padding-bottom: 12px;
}

.c1 {
  list-style: none;
  margin: 0;
  padding: 0;
}

@media only screen and (max-width:768px) {
  .c2 {
    border-top: solid 6px #6FFFB0;
    border-bottom: solid 6px #6FFFB0;
  }
}

@media only screen and (max-width:768px) {
  .c2 {
    padding-left: 12px;
    padding-right: 12px;
  }
}

@media only screen and (max-width:768px) {
  .c2 {
    padding-top: 6px;
    padding-bottom: 6px;
  }
}

<div
  class="c0"
>
  <ul
    class="c1"
  >
    <li
      class="c2 "
    >
      one
    </li>
    <li
      class="c2 "
    >
      two
    </li>
  </ul>
</div>
`;

exports[`List border side 1`] = `
.c0 {
  font-size: 18px;
  line-height: 24px;
  box-sizing: border-box;
  -webkit-text-size-adjust: 100%;
  -ms-text-size-adjust: 100%;
  -moz-osx-font-smoothing: grayscale;
  -webkit-font-smoothing: antialiased;
}

.c2 {
  display: -webkit-box;
  display: -webkit-flex;
  display: -ms-flexbox;
  display: flex;
  box-sizing: border-box;
  max-width: 100%;
  border-top: solid 1px rgba(0,0,0,0.33);
  border-bottom: solid 1px rgba(0,0,0,0.33);
  min-width: 0;
  min-height: 0;
  -webkit-flex-direction: column;
  -ms-flex-direction: column;
  flex-direction: column;
  -webkit-flex: 0 0 auto;
  -ms-flex: 0 0 auto;
  flex: 0 0 auto;
  padding-left: 24px;
  padding-right: 24px;
  padding-top: 12px;
  padding-bottom: 12px;
}

.c3 {
  display: -webkit-box;
  display: -webkit-flex;
  display: -ms-flexbox;
  display: flex;
  box-sizing: border-box;
  max-width: 100%;
  border-bottom: solid 1px rgba(0,0,0,0.33);
  min-width: 0;
  min-height: 0;
  -webkit-flex-direction: column;
  -ms-flex-direction: column;
  flex-direction: column;
  -webkit-flex: 0 0 auto;
  -ms-flex: 0 0 auto;
  flex: 0 0 auto;
  padding-left: 24px;
  padding-right: 24px;
  padding-top: 12px;
  padding-bottom: 12px;
}

.c1 {
  list-style: none;
  margin: 0;
  padding: 0;
}

@media only screen and (max-width:768px) {
  .c2 {
    border-top: solid 1px rgba(0,0,0,0.33);
    border-bottom: solid 1px rgba(0,0,0,0.33);
  }
}

@media only screen and (max-width:768px) {
  .c2 {
    padding-left: 12px;
    padding-right: 12px;
  }
}

@media only screen and (max-width:768px) {
  .c2 {
    padding-top: 6px;
    padding-bottom: 6px;
  }
}

@media only screen and (max-width:768px) {
  .c3 {
    border-bottom: solid 1px rgba(0,0,0,0.33);
  }
}

@media only screen and (max-width:768px) {
  .c3 {
    padding-left: 12px;
    padding-right: 12px;
  }
}

@media only screen and (max-width:768px) {
  .c3 {
    padding-top: 6px;
    padding-bottom: 6px;
  }
}

<div
  class="c0"
>
  <ul
    class="c1"
  >
    <li
      class="c2 "
    >
      one
    </li>
    <li
      class="c3 "
    >
      two
    </li>
  </ul>
</div>
`;

exports[`List children render 1`] = `
.c0 {
  font-size: 18px;
  line-height: 24px;
  box-sizing: border-box;
  -webkit-text-size-adjust: 100%;
  -ms-text-size-adjust: 100%;
  -moz-osx-font-smoothing: grayscale;
  -webkit-font-smoothing: antialiased;
}

.c2 {
  display: -webkit-box;
  display: -webkit-flex;
  display: -ms-flexbox;
  display: flex;
  box-sizing: border-box;
  max-width: 100%;
  border-top: solid 1px rgba(0,0,0,0.33);
  border-bottom: solid 1px rgba(0,0,0,0.33);
  min-width: 0;
  min-height: 0;
  -webkit-flex-direction: column;
  -ms-flex-direction: column;
  flex-direction: column;
  -webkit-flex: 0 0 auto;
  -ms-flex: 0 0 auto;
  flex: 0 0 auto;
  padding-left: 24px;
  padding-right: 24px;
  padding-top: 12px;
  padding-bottom: 12px;
}

.c3 {
  display: -webkit-box;
  display: -webkit-flex;
  display: -ms-flexbox;
  display: flex;
  box-sizing: border-box;
  max-width: 100%;
  border-bottom: solid 1px rgba(0,0,0,0.33);
  min-width: 0;
  min-height: 0;
  -webkit-flex-direction: column;
  -ms-flex-direction: column;
  flex-direction: column;
  -webkit-flex: 0 0 auto;
  -ms-flex: 0 0 auto;
  flex: 0 0 auto;
  padding-left: 24px;
  padding-right: 24px;
  padding-top: 12px;
  padding-bottom: 12px;
}

.c1 {
  list-style: none;
  margin: 0;
  padding: 0;
}

@media only screen and (max-width:768px) {
  .c2 {
    border-top: solid 1px rgba(0,0,0,0.33);
    border-bottom: solid 1px rgba(0,0,0,0.33);
  }
}

@media only screen and (max-width:768px) {
  .c2 {
    padding-left: 12px;
    padding-right: 12px;
  }
}

@media only screen and (max-width:768px) {
  .c2 {
    padding-top: 6px;
    padding-bottom: 6px;
  }
}

@media only screen and (max-width:768px) {
  .c3 {
    border-bottom: solid 1px rgba(0,0,0,0.33);
  }
}

@media only screen and (max-width:768px) {
  .c3 {
    padding-left: 12px;
    padding-right: 12px;
  }
}

@media only screen and (max-width:768px) {
  .c3 {
    padding-top: 6px;
    padding-bottom: 6px;
  }
}

<div
  class="c0"
>
  <ul
    class="c1"
  >
    <li
      class="c2 "
    >
      one - 0
    </li>
    <li
      class="c3 "
    >
      two - 1
    </li>
  </ul>
</div>
`;

exports[`List data objects 1`] = `
.c0 {
  font-size: 18px;
  line-height: 24px;
  box-sizing: border-box;
  -webkit-text-size-adjust: 100%;
  -ms-text-size-adjust: 100%;
  -moz-osx-font-smoothing: grayscale;
  -webkit-font-smoothing: antialiased;
}

.c2 {
  display: -webkit-box;
  display: -webkit-flex;
  display: -ms-flexbox;
  display: flex;
  box-sizing: border-box;
  max-width: 100%;
  border-top: solid 1px rgba(0,0,0,0.33);
  border-bottom: solid 1px rgba(0,0,0,0.33);
  min-width: 0;
  min-height: 0;
  -webkit-flex-direction: column;
  -ms-flex-direction: column;
  flex-direction: column;
  -webkit-flex: 0 0 auto;
  -ms-flex: 0 0 auto;
  flex: 0 0 auto;
  padding-left: 24px;
  padding-right: 24px;
  padding-top: 12px;
  padding-bottom: 12px;
}

.c3 {
  display: -webkit-box;
  display: -webkit-flex;
  display: -ms-flexbox;
  display: flex;
  box-sizing: border-box;
  max-width: 100%;
  border-bottom: solid 1px rgba(0,0,0,0.33);
  min-width: 0;
  min-height: 0;
  -webkit-flex-direction: column;
  -ms-flex-direction: column;
  flex-direction: column;
  -webkit-flex: 0 0 auto;
  -ms-flex: 0 0 auto;
  flex: 0 0 auto;
  padding-left: 24px;
  padding-right: 24px;
  padding-top: 12px;
  padding-bottom: 12px;
}

.c1 {
  list-style: none;
  margin: 0;
  padding: 0;
}

@media only screen and (max-width:768px) {
  .c2 {
    border-top: solid 1px rgba(0,0,0,0.33);
    border-bottom: solid 1px rgba(0,0,0,0.33);
  }
}

@media only screen and (max-width:768px) {
  .c2 {
    padding-left: 12px;
    padding-right: 12px;
  }
}

@media only screen and (max-width:768px) {
  .c2 {
    padding-top: 6px;
    padding-bottom: 6px;
  }
}

@media only screen and (max-width:768px) {
  .c3 {
    border-bottom: solid 1px rgba(0,0,0,0.33);
  }
}

@media only screen and (max-width:768px) {
  .c3 {
    padding-left: 12px;
    padding-right: 12px;
  }
}

@media only screen and (max-width:768px) {
  .c3 {
    padding-top: 6px;
    padding-bottom: 6px;
  }
}

<div
  class="c0"
>
  <ul
    class="c1"
  >
    <li
      class="c2 "
    >
      one
    </li>
    <li
      class="c3 "
    >
      two
    </li>
  </ul>
</div>
`;

exports[`List data strings 1`] = `
.c0 {
  font-size: 18px;
  line-height: 24px;
  box-sizing: border-box;
  -webkit-text-size-adjust: 100%;
  -ms-text-size-adjust: 100%;
  -moz-osx-font-smoothing: grayscale;
  -webkit-font-smoothing: antialiased;
}

.c2 {
  display: -webkit-box;
  display: -webkit-flex;
  display: -ms-flexbox;
  display: flex;
  box-sizing: border-box;
  max-width: 100%;
  border-top: solid 1px rgba(0,0,0,0.33);
  border-bottom: solid 1px rgba(0,0,0,0.33);
  min-width: 0;
  min-height: 0;
  -webkit-flex-direction: column;
  -ms-flex-direction: column;
  flex-direction: column;
  -webkit-flex: 0 0 auto;
  -ms-flex: 0 0 auto;
  flex: 0 0 auto;
  padding-left: 24px;
  padding-right: 24px;
  padding-top: 12px;
  padding-bottom: 12px;
}

.c3 {
  display: -webkit-box;
  display: -webkit-flex;
  display: -ms-flexbox;
  display: flex;
  box-sizing: border-box;
  max-width: 100%;
  border-bottom: solid 1px rgba(0,0,0,0.33);
  min-width: 0;
  min-height: 0;
  -webkit-flex-direction: column;
  -ms-flex-direction: column;
  flex-direction: column;
  -webkit-flex: 0 0 auto;
  -ms-flex: 0 0 auto;
  flex: 0 0 auto;
  padding-left: 24px;
  padding-right: 24px;
  padding-top: 12px;
  padding-bottom: 12px;
}

.c1 {
  list-style: none;
  margin: 0;
  padding: 0;
}

@media only screen and (max-width:768px) {
  .c2 {
    border-top: solid 1px rgba(0,0,0,0.33);
    border-bottom: solid 1px rgba(0,0,0,0.33);
  }
}

@media only screen and (max-width:768px) {
  .c2 {
    padding-left: 12px;
    padding-right: 12px;
  }
}

@media only screen and (max-width:768px) {
  .c2 {
    padding-top: 6px;
    padding-bottom: 6px;
  }
}

@media only screen and (max-width:768px) {
  .c3 {
    border-bottom: solid 1px rgba(0,0,0,0.33);
  }
}

@media only screen and (max-width:768px) {
  .c3 {
    padding-left: 12px;
    padding-right: 12px;
  }
}

@media only screen and (max-width:768px) {
  .c3 {
    padding-top: 6px;
    padding-bottom: 6px;
  }
}

<div
  class="c0"
>
  <ul
    class="c1"
  >
    <li
      class="c2 "
    >
      one
    </li>
    <li
      class="c3 "
    >
      two
    </li>
  </ul>
</div>
`;

exports[`List empty 1`] = `
.c0 {
  font-size: 18px;
  line-height: 24px;
  box-sizing: border-box;
  -webkit-text-size-adjust: 100%;
  -ms-text-size-adjust: 100%;
  -moz-osx-font-smoothing: grayscale;
  -webkit-font-smoothing: antialiased;
}

.c1 {
  list-style: none;
  margin: 0;
  padding: 0;
}

<div
  class="c0"
>
  <ul
    class="c1"
  />
</div>
`;

exports[`List itemProps 1`] = `
.c0 {
  font-size: 18px;
  line-height: 24px;
  box-sizing: border-box;
  -webkit-text-size-adjust: 100%;
  -ms-text-size-adjust: 100%;
  -moz-osx-font-smoothing: grayscale;
  -webkit-font-smoothing: antialiased;
}

.c2 {
  display: -webkit-box;
  display: -webkit-flex;
  display: -ms-flexbox;
  display: flex;
  box-sizing: border-box;
  max-width: 100%;
  border-top: solid 1px rgba(0,0,0,0.33);
  border-bottom: solid 1px rgba(0,0,0,0.33);
  min-width: 0;
  min-height: 0;
  -webkit-flex-direction: column;
  -ms-flex-direction: column;
  flex-direction: column;
  -webkit-flex: 0 0 auto;
  -ms-flex: 0 0 auto;
  flex: 0 0 auto;
  padding-left: 24px;
  padding-right: 24px;
  padding-top: 12px;
  padding-bottom: 12px;
}

.c3 {
  display: -webkit-box;
  display: -webkit-flex;
  display: -ms-flexbox;
  display: flex;
  box-sizing: border-box;
  max-width: 100%;
  background-color: #6FFFB0;
  color: #444444;
  border-top: solid 2px rgba(0,0,0,0.33);
  border-bottom: solid 2px rgba(0,0,0,0.33);
  min-width: 0;
  min-height: 0;
  -webkit-flex-direction: column;
  -ms-flex-direction: column;
  flex-direction: column;
  -webkit-flex: 0 0 auto;
  -ms-flex: 0 0 auto;
  flex: 0 0 auto;
  padding: 48px;
}

.c1 {
  list-style: none;
  margin: 0;
  padding: 0;
}

@media only screen and (max-width:768px) {
  .c2 {
    border-top: solid 1px rgba(0,0,0,0.33);
    border-bottom: solid 1px rgba(0,0,0,0.33);
  }
}

@media only screen and (max-width:768px) {
  .c2 {
    padding-left: 12px;
    padding-right: 12px;
  }
}

@media only screen and (max-width:768px) {
  .c2 {
    padding-top: 6px;
    padding-bottom: 6px;
  }
}

@media only screen and (max-width:768px) {
  .c3 {
    border-top: solid 2px rgba(0,0,0,0.33);
    border-bottom: solid 2px rgba(0,0,0,0.33);
  }
}

@media only screen and (max-width:768px) {
  .c3 {
    padding: 24px;
  }
}

<div
  class="c0"
>
  <ul
    class="c1"
  >
    <li
      class="c2 "
    >
      one
    </li>
    <li
      class="c3 "
    >
      two
    </li>
  </ul>
</div>
`;

exports[`List margin object 1`] = `
.c0 {
  font-size: 18px;
  line-height: 24px;
  box-sizing: border-box;
  -webkit-text-size-adjust: 100%;
  -ms-text-size-adjust: 100%;
  -moz-osx-font-smoothing: grayscale;
  -webkit-font-smoothing: antialiased;
}

.c2 {
  display: -webkit-box;
  display: -webkit-flex;
  display: -ms-flexbox;
  display: flex;
  box-sizing: border-box;
  max-width: 100%;
  border-top: solid 1px rgba(0,0,0,0.33);
  border-bottom: solid 1px rgba(0,0,0,0.33);
  min-width: 0;
  min-height: 0;
  -webkit-flex-direction: column;
  -ms-flex-direction: column;
  flex-direction: column;
  -webkit-flex: 0 0 auto;
  -ms-flex: 0 0 auto;
  flex: 0 0 auto;
  padding-left: 24px;
  padding-right: 24px;
  padding-top: 12px;
  padding-bottom: 12px;
}

.c3 {
  display: -webkit-box;
  display: -webkit-flex;
  display: -ms-flexbox;
  display: flex;
  box-sizing: border-box;
  max-width: 100%;
  border-bottom: solid 1px rgba(0,0,0,0.33);
  min-width: 0;
  min-height: 0;
  -webkit-flex-direction: column;
  -ms-flex-direction: column;
  flex-direction: column;
  -webkit-flex: 0 0 auto;
  -ms-flex: 0 0 auto;
  flex: 0 0 auto;
  padding-left: 24px;
  padding-right: 24px;
  padding-top: 12px;
  padding-bottom: 12px;
}

.c1 {
  list-style: none;
  padding: 0;
  margin-left: 48px;
  margin-right: 48px;
}

@media only screen and (max-width:768px) {
  .c2 {
    border-top: solid 1px rgba(0,0,0,0.33);
    border-bottom: solid 1px rgba(0,0,0,0.33);
  }
}

@media only screen and (max-width:768px) {
  .c2 {
    padding-left: 12px;
    padding-right: 12px;
  }
}

@media only screen and (max-width:768px) {
  .c2 {
    padding-top: 6px;
    padding-bottom: 6px;
  }
}

@media only screen and (max-width:768px) {
  .c3 {
    border-bottom: solid 1px rgba(0,0,0,0.33);
  }
}

@media only screen and (max-width:768px) {
  .c3 {
    padding-left: 12px;
    padding-right: 12px;
  }
}

@media only screen and (max-width:768px) {
  .c3 {
    padding-top: 6px;
    padding-bottom: 6px;
  }
}

<div
  class="c0"
>
  <ul
    class="c1"
  >
    <li
      class="c2 "
    >
      one
    </li>
    <li
      class="c3 "
    >
      two
    </li>
  </ul>
</div>
`;

exports[`List margin string 1`] = `
.c0 {
  font-size: 18px;
  line-height: 24px;
  box-sizing: border-box;
  -webkit-text-size-adjust: 100%;
  -ms-text-size-adjust: 100%;
  -moz-osx-font-smoothing: grayscale;
  -webkit-font-smoothing: antialiased;
}

.c2 {
  display: -webkit-box;
  display: -webkit-flex;
  display: -ms-flexbox;
  display: flex;
  box-sizing: border-box;
  max-width: 100%;
  border-top: solid 1px rgba(0,0,0,0.33);
  border-bottom: solid 1px rgba(0,0,0,0.33);
  min-width: 0;
  min-height: 0;
  -webkit-flex-direction: column;
  -ms-flex-direction: column;
  flex-direction: column;
  -webkit-flex: 0 0 auto;
  -ms-flex: 0 0 auto;
  flex: 0 0 auto;
  padding-left: 24px;
  padding-right: 24px;
  padding-top: 12px;
  padding-bottom: 12px;
}

.c3 {
  display: -webkit-box;
  display: -webkit-flex;
  display: -ms-flexbox;
  display: flex;
  box-sizing: border-box;
  max-width: 100%;
  border-bottom: solid 1px rgba(0,0,0,0.33);
  min-width: 0;
  min-height: 0;
  -webkit-flex-direction: column;
  -ms-flex-direction: column;
  flex-direction: column;
  -webkit-flex: 0 0 auto;
  -ms-flex: 0 0 auto;
  flex: 0 0 auto;
  padding-left: 24px;
  padding-right: 24px;
  padding-top: 12px;
  padding-bottom: 12px;
}

.c1 {
  list-style: none;
  padding: 0;
  margin: 48px;
}

@media only screen and (max-width:768px) {
  .c2 {
    border-top: solid 1px rgba(0,0,0,0.33);
    border-bottom: solid 1px rgba(0,0,0,0.33);
  }
}

@media only screen and (max-width:768px) {
  .c2 {
    padding-left: 12px;
    padding-right: 12px;
  }
}

@media only screen and (max-width:768px) {
  .c2 {
    padding-top: 6px;
    padding-bottom: 6px;
  }
}

@media only screen and (max-width:768px) {
  .c3 {
    border-bottom: solid 1px rgba(0,0,0,0.33);
  }
}

@media only screen and (max-width:768px) {
  .c3 {
    padding-left: 12px;
    padding-right: 12px;
  }
}

@media only screen and (max-width:768px) {
  .c3 {
    padding-top: 6px;
    padding-bottom: 6px;
  }
}

<div
  class="c0"
>
  <ul
    class="c1"
  >
    <li
      class="c2 "
    >
      one
    </li>
    <li
      class="c3 "
    >
      two
    </li>
  </ul>
</div>
`;

exports[`List onClickItem 1`] = `
.c0 {
  font-size: 18px;
  line-height: 24px;
  box-sizing: border-box;
  -webkit-text-size-adjust: 100%;
  -ms-text-size-adjust: 100%;
  -moz-osx-font-smoothing: grayscale;
  -webkit-font-smoothing: antialiased;
}

.c2 {
  display: -webkit-box;
  display: -webkit-flex;
  display: -ms-flexbox;
  display: flex;
  box-sizing: border-box;
  max-width: 100%;
  border-top: solid 1px rgba(0,0,0,0.33);
  border-bottom: solid 1px rgba(0,0,0,0.33);
  min-width: 0;
  min-height: 0;
  -webkit-flex-direction: column;
  -ms-flex-direction: column;
  flex-direction: column;
  -webkit-flex: 0 0 auto;
  -ms-flex: 0 0 auto;
  flex: 0 0 auto;
  padding-left: 24px;
  padding-right: 24px;
  padding-top: 12px;
  padding-bottom: 12px;
  cursor: pointer;
}

.c4 {
  display: -webkit-box;
  display: -webkit-flex;
  display: -ms-flexbox;
  display: flex;
  box-sizing: border-box;
  max-width: 100%;
  border-bottom: solid 1px rgba(0,0,0,0.33);
  min-width: 0;
  min-height: 0;
  -webkit-flex-direction: column;
  -ms-flex-direction: column;
  flex-direction: column;
  -webkit-flex: 0 0 auto;
  -ms-flex: 0 0 auto;
  flex: 0 0 auto;
  padding-left: 24px;
  padding-right: 24px;
  padding-top: 12px;
  padding-bottom: 12px;
  cursor: pointer;
}

.c1 {
  list-style: none;
  margin: 0;
  padding: 0;
}

.c3 {
  cursor: pointer;
}

@media only screen and (max-width:768px) {
  .c2 {
    border-top: solid 1px rgba(0,0,0,0.33);
    border-bottom: solid 1px rgba(0,0,0,0.33);
  }
}

@media only screen and (max-width:768px) {
  .c2 {
    padding-left: 12px;
    padding-right: 12px;
  }
}

@media only screen and (max-width:768px) {
  .c2 {
    padding-top: 6px;
    padding-bottom: 6px;
  }
}

@media only screen and (max-width:768px) {
  .c4 {
    border-bottom: solid 1px rgba(0,0,0,0.33);
  }
}

@media only screen and (max-width:768px) {
  .c4 {
    padding-left: 12px;
    padding-right: 12px;
  }
}

@media only screen and (max-width:768px) {
  .c4 {
    padding-top: 6px;
    padding-bottom: 6px;
  }
}

<div
  class="c0"
>
  <ul
    class="c1"
    tabindex="0"
  >
    <li
      class="c2 c3"
      tabindex="-1"
    >
      alpha
    </li>
    <li
      class="c4 c3"
      tabindex="-1"
    >
      beta
    </li>
  </ul>
</div>
`;

exports[`List onClickItem 2`] = `
<div
  class="StyledGrommet-sc-19lkkz7-0 lcXYAf"
>
  <ul
    class="List__StyledList-sc-130gdqg-0 ckPrwz"
    tabindex="0"
  >
    <li
<<<<<<< HEAD
      class="StyledBox-sc-13pk1d4-0 VCdry List__StyledItem-sc-130gdqg-1 fBniOQ"
=======
      class="StyledBox-sc-13pk1d4-0 hRnMDt List__StyledItem-sc-130gdqg-1 fBniOQ"
>>>>>>> 5ffbbb5c
      tabindex="-1"
    >
      alpha
    </li>
    <li
<<<<<<< HEAD
      class="StyledBox-sc-13pk1d4-0 dQGojc List__StyledItem-sc-130gdqg-1 fBniOQ"
=======
      class="StyledBox-sc-13pk1d4-0 fbIRTP List__StyledItem-sc-130gdqg-1 fBniOQ"
>>>>>>> 5ffbbb5c
      tabindex="-1"
    >
      beta
    </li>
  </ul>
</div>
`;

exports[`List pad object 1`] = `
.c0 {
  font-size: 18px;
  line-height: 24px;
  box-sizing: border-box;
  -webkit-text-size-adjust: 100%;
  -ms-text-size-adjust: 100%;
  -moz-osx-font-smoothing: grayscale;
  -webkit-font-smoothing: antialiased;
}

.c2 {
  display: -webkit-box;
  display: -webkit-flex;
  display: -ms-flexbox;
  display: flex;
  box-sizing: border-box;
  max-width: 100%;
  border-top: solid 1px rgba(0,0,0,0.33);
  border-bottom: solid 1px rgba(0,0,0,0.33);
  min-width: 0;
  min-height: 0;
  -webkit-flex-direction: column;
  -ms-flex-direction: column;
  flex-direction: column;
  -webkit-flex: 0 0 auto;
  -ms-flex: 0 0 auto;
  flex: 0 0 auto;
  padding-left: 48px;
  padding-right: 48px;
}

.c3 {
  display: -webkit-box;
  display: -webkit-flex;
  display: -ms-flexbox;
  display: flex;
  box-sizing: border-box;
  max-width: 100%;
  border-bottom: solid 1px rgba(0,0,0,0.33);
  min-width: 0;
  min-height: 0;
  -webkit-flex-direction: column;
  -ms-flex-direction: column;
  flex-direction: column;
  -webkit-flex: 0 0 auto;
  -ms-flex: 0 0 auto;
  flex: 0 0 auto;
  padding-left: 48px;
  padding-right: 48px;
}

.c1 {
  list-style: none;
  margin: 0;
  padding: 0;
}

@media only screen and (max-width:768px) {
  .c2 {
    border-top: solid 1px rgba(0,0,0,0.33);
    border-bottom: solid 1px rgba(0,0,0,0.33);
  }
}

@media only screen and (max-width:768px) {
  .c2 {
    padding-left: 24px;
    padding-right: 24px;
  }
}

@media only screen and (max-width:768px) {
  .c3 {
    border-bottom: solid 1px rgba(0,0,0,0.33);
  }
}

@media only screen and (max-width:768px) {
  .c3 {
    padding-left: 24px;
    padding-right: 24px;
  }
}

<div
  class="c0"
>
  <ul
    class="c1"
  >
    <li
      class="c2 "
    >
      one
    </li>
    <li
      class="c3 "
    >
      two
    </li>
  </ul>
</div>
`;

exports[`List pad string 1`] = `
.c0 {
  font-size: 18px;
  line-height: 24px;
  box-sizing: border-box;
  -webkit-text-size-adjust: 100%;
  -ms-text-size-adjust: 100%;
  -moz-osx-font-smoothing: grayscale;
  -webkit-font-smoothing: antialiased;
}

.c2 {
  display: -webkit-box;
  display: -webkit-flex;
  display: -ms-flexbox;
  display: flex;
  box-sizing: border-box;
  max-width: 100%;
  border-top: solid 1px rgba(0,0,0,0.33);
  border-bottom: solid 1px rgba(0,0,0,0.33);
  min-width: 0;
  min-height: 0;
  -webkit-flex-direction: column;
  -ms-flex-direction: column;
  flex-direction: column;
  -webkit-flex: 0 0 auto;
  -ms-flex: 0 0 auto;
  flex: 0 0 auto;
  padding: 48px;
}

.c3 {
  display: -webkit-box;
  display: -webkit-flex;
  display: -ms-flexbox;
  display: flex;
  box-sizing: border-box;
  max-width: 100%;
  border-bottom: solid 1px rgba(0,0,0,0.33);
  min-width: 0;
  min-height: 0;
  -webkit-flex-direction: column;
  -ms-flex-direction: column;
  flex-direction: column;
  -webkit-flex: 0 0 auto;
  -ms-flex: 0 0 auto;
  flex: 0 0 auto;
  padding: 48px;
}

.c1 {
  list-style: none;
  margin: 0;
  padding: 0;
}

@media only screen and (max-width:768px) {
  .c2 {
    border-top: solid 1px rgba(0,0,0,0.33);
    border-bottom: solid 1px rgba(0,0,0,0.33);
  }
}

@media only screen and (max-width:768px) {
  .c2 {
    padding: 24px;
  }
}

@media only screen and (max-width:768px) {
  .c3 {
    border-bottom: solid 1px rgba(0,0,0,0.33);
  }
}

@media only screen and (max-width:768px) {
  .c3 {
    padding: 24px;
  }
}

<div
  class="c0"
>
  <ul
    class="c1"
  >
    <li
      class="c2 "
    >
      one
    </li>
    <li
      class="c3 "
    >
      two
    </li>
  </ul>
</div>
`;

exports[`List primaryKey 1`] = `
.c0 {
  font-size: 18px;
  line-height: 24px;
  box-sizing: border-box;
  -webkit-text-size-adjust: 100%;
  -ms-text-size-adjust: 100%;
  -moz-osx-font-smoothing: grayscale;
  -webkit-font-smoothing: antialiased;
}

.c2 {
  display: -webkit-box;
  display: -webkit-flex;
  display: -ms-flexbox;
  display: flex;
  box-sizing: border-box;
  max-width: 100%;
  border-top: solid 1px rgba(0,0,0,0.33);
  border-bottom: solid 1px rgba(0,0,0,0.33);
  min-width: 0;
  min-height: 0;
  -webkit-flex-direction: column;
  -ms-flex-direction: column;
  flex-direction: column;
  -webkit-flex: 0 0 auto;
  -ms-flex: 0 0 auto;
  flex: 0 0 auto;
  padding-left: 24px;
  padding-right: 24px;
  padding-top: 12px;
  padding-bottom: 12px;
}

.c4 {
  display: -webkit-box;
  display: -webkit-flex;
  display: -ms-flexbox;
  display: flex;
  box-sizing: border-box;
  max-width: 100%;
  border-bottom: solid 1px rgba(0,0,0,0.33);
  min-width: 0;
  min-height: 0;
  -webkit-flex-direction: column;
  -ms-flex-direction: column;
  flex-direction: column;
  -webkit-flex: 0 0 auto;
  -ms-flex: 0 0 auto;
  flex: 0 0 auto;
  padding-left: 24px;
  padding-right: 24px;
  padding-top: 12px;
  padding-bottom: 12px;
}

.c3 {
  font-size: 18px;
  line-height: 24px;
  font-weight: bold;
}

.c1 {
  list-style: none;
  margin: 0;
  padding: 0;
}

@media only screen and (max-width:768px) {
  .c2 {
    border-top: solid 1px rgba(0,0,0,0.33);
    border-bottom: solid 1px rgba(0,0,0,0.33);
  }
}

@media only screen and (max-width:768px) {
  .c2 {
    padding-left: 12px;
    padding-right: 12px;
  }
}

@media only screen and (max-width:768px) {
  .c2 {
    padding-top: 6px;
    padding-bottom: 6px;
  }
}

@media only screen and (max-width:768px) {
  .c4 {
    border-bottom: solid 1px rgba(0,0,0,0.33);
  }
}

@media only screen and (max-width:768px) {
  .c4 {
    padding-left: 12px;
    padding-right: 12px;
  }
}

@media only screen and (max-width:768px) {
  .c4 {
    padding-top: 6px;
    padding-bottom: 6px;
  }
}

<div
  class="c0"
>
  <ul
    class="c1"
  >
    <li
      class="c2 "
    >
      <span
        class="c3"
      >
        one
      </span>
    </li>
    <li
      class="c4 "
    >
      <span
        class="c3"
      >
        two
      </span>
    </li>
  </ul>
</div>
`;

exports[`List secondaryKey 1`] = `
.c0 {
  font-size: 18px;
  line-height: 24px;
  box-sizing: border-box;
  -webkit-text-size-adjust: 100%;
  -ms-text-size-adjust: 100%;
  -moz-osx-font-smoothing: grayscale;
  -webkit-font-smoothing: antialiased;
}

.c2 {
  display: -webkit-box;
  display: -webkit-flex;
  display: -ms-flexbox;
  display: flex;
  box-sizing: border-box;
  max-width: 100%;
  -webkit-align-items: center;
  -webkit-box-align: center;
  -ms-flex-align: center;
  align-items: center;
  border-top: solid 1px rgba(0,0,0,0.33);
  border-bottom: solid 1px rgba(0,0,0,0.33);
  min-width: 0;
  min-height: 0;
  -webkit-flex-direction: row;
  -ms-flex-direction: row;
  flex-direction: row;
  -webkit-flex: 0 0 auto;
  -ms-flex: 0 0 auto;
  flex: 0 0 auto;
  -webkit-box-pack: justify;
  -webkit-justify-content: space-between;
  -ms-flex-pack: justify;
  justify-content: space-between;
  padding-left: 24px;
  padding-right: 24px;
  padding-top: 12px;
  padding-bottom: 12px;
}

.c6 {
  display: -webkit-box;
  display: -webkit-flex;
  display: -ms-flexbox;
  display: flex;
  box-sizing: border-box;
  max-width: 100%;
  -webkit-align-items: center;
  -webkit-box-align: center;
  -ms-flex-align: center;
  align-items: center;
  border-bottom: solid 1px rgba(0,0,0,0.33);
  min-width: 0;
  min-height: 0;
  -webkit-flex-direction: row;
  -ms-flex-direction: row;
  flex-direction: row;
  -webkit-flex: 0 0 auto;
  -ms-flex: 0 0 auto;
  flex: 0 0 auto;
  -webkit-box-pack: justify;
  -webkit-justify-content: space-between;
  -ms-flex-pack: justify;
  justify-content: space-between;
  padding-left: 24px;
  padding-right: 24px;
  padding-top: 12px;
  padding-bottom: 12px;
}

.c4 {
  -webkit-flex: 0 0 auto;
  -ms-flex: 0 0 auto;
  flex: 0 0 auto;
  -webkit-align-self: stretch;
  -ms-flex-item-align: stretch;
  align-self: stretch;
  width: 24px;
}

.c3 {
  font-size: 18px;
  line-height: 24px;
  font-weight: bold;
}

.c5 {
  font-size: 18px;
  line-height: 24px;
}

.c1 {
  list-style: none;
  margin: 0;
  padding: 0;
}

@media only screen and (max-width:768px) {
  .c2 {
    border-top: solid 1px rgba(0,0,0,0.33);
    border-bottom: solid 1px rgba(0,0,0,0.33);
  }
}

@media only screen and (max-width:768px) {
  .c2 {
    padding-left: 12px;
    padding-right: 12px;
  }
}

@media only screen and (max-width:768px) {
  .c2 {
    padding-top: 6px;
    padding-bottom: 6px;
  }
}

@media only screen and (max-width:768px) {
  .c6 {
    border-bottom: solid 1px rgba(0,0,0,0.33);
  }
}

@media only screen and (max-width:768px) {
  .c6 {
    padding-left: 12px;
    padding-right: 12px;
  }
}

@media only screen and (max-width:768px) {
  .c6 {
    padding-top: 6px;
    padding-bottom: 6px;
  }
}

@media only screen and (max-width:768px) {
  .c4 {
    width: 12px;
  }
}

<div
  class="c0"
>
  <ul
    class="c1"
  >
    <li
      class="c2 "
    >
      <span
        class="c3"
      >
        one
      </span>
      <div
        class="c4"
      />
      <span
        class="c5"
      >
        1
      </span>
    </li>
    <li
      class="c6 "
    >
      <span
        class="c3"
      >
        two
      </span>
      <div
        class="c4"
      />
      <span
        class="c5"
      >
        2
      </span>
    </li>
  </ul>
</div>
`;<|MERGE_RESOLUTION|>--- conflicted
+++ resolved
@@ -1490,21 +1490,13 @@
     tabindex="0"
   >
     <li
-<<<<<<< HEAD
-      class="StyledBox-sc-13pk1d4-0 VCdry List__StyledItem-sc-130gdqg-1 fBniOQ"
-=======
-      class="StyledBox-sc-13pk1d4-0 hRnMDt List__StyledItem-sc-130gdqg-1 fBniOQ"
->>>>>>> 5ffbbb5c
+      class="StyledBox-sc-13pk1d4-0 bGJPsF List__StyledItem-sc-130gdqg-1 fBniOQ"
       tabindex="-1"
     >
       alpha
     </li>
     <li
-<<<<<<< HEAD
-      class="StyledBox-sc-13pk1d4-0 dQGojc List__StyledItem-sc-130gdqg-1 fBniOQ"
-=======
-      class="StyledBox-sc-13pk1d4-0 fbIRTP List__StyledItem-sc-130gdqg-1 fBniOQ"
->>>>>>> 5ffbbb5c
+      class="StyledBox-sc-13pk1d4-0 dwrZcL List__StyledItem-sc-130gdqg-1 fBniOQ"
       tabindex="-1"
     >
       beta
