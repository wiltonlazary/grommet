--- conflicted
+++ resolved
@@ -2794,75 +2794,42 @@
 }"
 `;
 
-<<<<<<< HEAD
 exports[`Select dark 1`] = `
 .c10 {
-=======
-exports[`Select default value 1`] = `
-.c9 {
->>>>>>> 8e9cf868
   display: inline-block;
   -webkit-flex: 0 0 auto;
   -ms-flex: 0 0 auto;
   flex: 0 0 auto;
   width: 24px;
   height: 24px;
-<<<<<<< HEAD
   fill: #6FFFB0;
   stroke: #6FFFB0;
 }
 
 .c10 g {
-=======
-  fill: #7D4CDB;
-  stroke: #7D4CDB;
-}
-
-.c9 g {
->>>>>>> 8e9cf868
   fill: inherit;
   stroke: inherit;
 }
 
-<<<<<<< HEAD
 .c10 *:not([stroke])[fill="none"] {
   stroke-width: 0;
 }
 
 .c10 *[stroke*="#"],
 .c10 *[STROKE*="#"] {
-=======
-.c9 *:not([stroke])[fill="none"] {
-  stroke-width: 0;
-}
-
-.c9 *[stroke*="#"],
-.c9 *[STROKE*="#"] {
->>>>>>> 8e9cf868
   stroke: inherit;
   fill: none;
 }
 
-<<<<<<< HEAD
 .c10 *[fill-rule],
 .c10 *[FILL-RULE],
 .c10 *[fill*="#"],
 .c10 *[FILL*="#"] {
-=======
-.c9 *[fill-rule],
-.c9 *[FILL-RULE],
-.c9 *[fill*="#"],
-.c9 *[FILL*="#"] {
->>>>>>> 8e9cf868
   fill: inherit;
   stroke: none;
 }
 
-<<<<<<< HEAD
 .c1 {
-=======
-.c3 {
->>>>>>> 8e9cf868
   display: -webkit-box;
   display: -webkit-flex;
   display: -ms-flexbox;
@@ -2873,10 +2840,32 @@
   -webkit-box-align: center;
   -ms-flex-align: center;
   align-items: center;
-<<<<<<< HEAD
   background-color: #333333;
   color: #f8f8f8;
-=======
+  min-width: 0;
+  min-height: 0;
+  -webkit-flex-direction: column;
+  -ms-flex-direction: column;
+  flex-direction: column;
+  width: 100%;
+  height: 100%;
+  -webkit-box-pack: center;
+  -webkit-justify-content: center;
+  -ms-flex-pack: center;
+  justify-content: center;
+}
+
+.c4 {
+  display: -webkit-box;
+  display: -webkit-flex;
+  display: -ms-flexbox;
+  display: flex;
+  box-sizing: border-box;
+  max-width: 100%;
+  -webkit-align-items: center;
+  -webkit-box-align: center;
+  -ms-flex-align: center;
+  align-items: center;
   min-width: 0;
   min-height: 0;
   -webkit-flex-direction: row;
@@ -2888,7 +2877,7 @@
   justify-content: space-between;
 }
 
-.c4 {
+.c5 {
   display: -webkit-box;
   display: -webkit-flex;
   display: -ms-flexbox;
@@ -2907,7 +2896,7 @@
   flex-basis: auto;
 }
 
-.c8 {
+.c9 {
   display: -webkit-box;
   display: -webkit-flex;
   display: -ms-flexbox;
@@ -2916,23 +2905,286 @@
   max-width: 100%;
   margin-left: 12px;
   margin-right: 12px;
->>>>>>> 8e9cf868
   min-width: 0;
   min-height: 0;
   -webkit-flex-direction: column;
   -ms-flex-direction: column;
   flex-direction: column;
-<<<<<<< HEAD
+  -webkit-flex: 0 0 auto;
+  -ms-flex: 0 0 auto;
+  flex: 0 0 auto;
+}
+
+.c2 {
+  display: inline-block;
+  box-sizing: border-box;
+  cursor: pointer;
+  font: inherit;
+  -webkit-text-decoration: none;
+  text-decoration: none;
+  margin: 0;
+  background: transparent;
+  overflow: visible;
+  text-transform: none;
+  color: inherit;
+  outline: none;
+  border: none;
+  padding: 0;
+  text-align: inherit;
+}
+
+.c2:focus {
+  outline: none;
+  box-shadow: 0 0 2px 2px #6FFFB0;
+}
+
+.c2:focus > circle,
+.c2:focus > ellipse,
+.c2:focus > line,
+.c2:focus > path,
+.c2:focus > polygon,
+.c2:focus > polyline,
+.c2:focus > rect {
+  outline: none;
+  box-shadow: 0 0 2px 2px #6FFFB0;
+}
+
+.c2:focus::-moz-focus-inner {
+  border: 0;
+}
+
+.c7 {
+  box-sizing: border-box;
+  font-size: inherit;
+  font-family: inherit;
+  border: none;
+  -webkit-appearance: none;
+  background: transparent;
+  color: inherit;
   width: 100%;
-  height: 100%;
-  -webkit-box-pack: center;
-  -webkit-justify-content: center;
-  -ms-flex-pack: center;
-  justify-content: center;
+  padding: 11px;
+  font-weight: 600;
+  margin: 0;
+  border: 1px solid rgba(255,255,255,0.33);
+  border-radius: 4px;
+  outline: none;
+  border: none;
+}
+
+.c7::-webkit-input-placeholder {
+  color: #AAAAAA;
+}
+
+.c7::-moz-placeholder {
+  color: #AAAAAA;
+}
+
+.c7:-ms-input-placeholder {
+  color: #AAAAAA;
+}
+
+.c7::-webkit-search-decoration {
+  -webkit-appearance: none;
+}
+
+.c7::-moz-focus-inner {
+  border: none;
+  outline: none;
+}
+
+.c7:-moz-placeholder,
+.c7::-moz-placeholder {
+  opacity: 1;
+}
+
+.c6 {
+  position: relative;
+  width: 100%;
+}
+
+.c0 {
+  font-size: 18px;
+  line-height: 24px;
+  box-sizing: border-box;
+  -webkit-text-size-adjust: 100%;
+  -ms-text-size-adjust: 100%;
+  -moz-osx-font-smoothing: grayscale;
+  -webkit-font-smoothing: antialiased;
+}
+
+.c8 {
+  cursor: pointer;
+}
+
+.c3 {
+  border: 1px solid rgba(255,255,255,0.33);
+  border-radius: 4px;
+}
+
+@media only screen and (max-width:768px) {
+  .c9 {
+    margin-left: 6px;
+    margin-right: 6px;
+  }
+}
+
+<div
+  className="c0"
+>
+  <div
+    className="c1"
+  >
+    <button
+      aria-label="Open Drop"
+      className="c2 c3"
+      onBlur={[Function]}
+      onClick={[Function]}
+      onFocus={[Function]}
+      onKeyDown={[Function]}
+      onMouseOut={[Function]}
+      onMouseOver={[Function]}
+      type="button"
+    >
+      <div
+        className="c4"
+      >
+        <div
+          className="c5"
+        >
+          <div
+            className="c6"
+          >
+            <input
+              autoComplete="off"
+              className="c7 c8"
+              onBlur={[Function]}
+              onFocus={[Function]}
+              onKeyDown={[Function]}
+              placeholder="Select"
+              readOnly={true}
+              tabIndex="-1"
+              type="text"
+              value=""
+            />
+          </div>
+        </div>
+        <div
+          className="c9"
+          style={
+            Object {
+              "minWidth": "auto",
+            }
+          }
+        >
+          <svg
+            aria-label="FormDown"
+            className="c10"
+            viewBox="0 0 24 24"
+          >
+            <polyline
+              fill="none"
+              points="18 9 12 15 6 9"
+              stroke="#000"
+              strokeWidth="2"
+            />
+          </svg>
+        </div>
+      </div>
+    </button>
+  </div>
+</div>
+`;
+
+exports[`Select default value 1`] = `
+.c9 {
+  display: inline-block;
+  -webkit-flex: 0 0 auto;
+  -ms-flex: 0 0 auto;
+  flex: 0 0 auto;
+  width: 24px;
+  height: 24px;
+  fill: #7D4CDB;
+  stroke: #7D4CDB;
+}
+
+.c9 g {
+  fill: inherit;
+  stroke: inherit;
+}
+
+.c9 *:not([stroke])[fill="none"] {
+  stroke-width: 0;
+}
+
+.c9 *[stroke*="#"],
+.c9 *[STROKE*="#"] {
+  stroke: inherit;
+  fill: none;
+}
+
+.c9 *[fill-rule],
+.c9 *[FILL-RULE],
+.c9 *[fill*="#"],
+.c9 *[FILL*="#"] {
+  fill: inherit;
+  stroke: none;
+}
+
+.c3 {
+  display: -webkit-box;
+  display: -webkit-flex;
+  display: -ms-flexbox;
+  display: flex;
+  box-sizing: border-box;
+  max-width: 100%;
+  -webkit-align-items: center;
+  -webkit-box-align: center;
+  -ms-flex-align: center;
+  align-items: center;
+  min-width: 0;
+  min-height: 0;
+  -webkit-flex-direction: row;
+  -ms-flex-direction: row;
+  flex-direction: row;
+  -webkit-box-pack: justify;
+  -webkit-justify-content: space-between;
+  -ms-flex-pack: justify;
+  justify-content: space-between;
 }
 
 .c4 {
-=======
+  display: -webkit-box;
+  display: -webkit-flex;
+  display: -ms-flexbox;
+  display: flex;
+  box-sizing: border-box;
+  min-width: 0;
+  min-height: 0;
+  -webkit-flex-direction: row;
+  -ms-flex-direction: row;
+  flex-direction: row;
+  -webkit-flex: 1 1;
+  -ms-flex: 1 1;
+  flex: 1 1;
+  -webkit-flex-basis: auto;
+  -ms-flex-preferred-size: auto;
+  flex-basis: auto;
+}
+
+.c8 {
+  display: -webkit-box;
+  display: -webkit-flex;
+  display: -ms-flexbox;
+  display: flex;
+  box-sizing: border-box;
+  max-width: 100%;
+  margin-left: 12px;
+  margin-right: 12px;
+  min-width: 0;
+  min-height: 0;
+  -webkit-flex-direction: column;
+  -ms-flex-direction: column;
+  flex-direction: column;
   -webkit-flex: 0 0 auto;
   -ms-flex: 0 0 auto;
   flex: 0 0 auto;
@@ -3482,7 +3734,6 @@
 }
 
 .c3 {
->>>>>>> 8e9cf868
   display: -webkit-box;
   display: -webkit-flex;
   display: -ms-flexbox;
@@ -3504,11 +3755,7 @@
   justify-content: space-between;
 }
 
-<<<<<<< HEAD
-.c5 {
-=======
 .c4 {
->>>>>>> 8e9cf868
   display: -webkit-box;
   display: -webkit-flex;
   display: -ms-flexbox;
@@ -3527,11 +3774,7 @@
   flex-basis: auto;
 }
 
-<<<<<<< HEAD
-.c9 {
-=======
 .c8 {
->>>>>>> 8e9cf868
   display: -webkit-box;
   display: -webkit-flex;
   display: -ms-flexbox;
@@ -3550,11 +3793,7 @@
   flex: 0 0 auto;
 }
 
-<<<<<<< HEAD
-.c2 {
-=======
 .c1 {
->>>>>>> 8e9cf868
   display: inline-block;
   box-sizing: border-box;
   cursor: pointer;
@@ -3572,24 +3811,11 @@
   text-align: inherit;
 }
 
-<<<<<<< HEAD
-.c2:focus {
-=======
 .c1:focus {
->>>>>>> 8e9cf868
   outline: none;
   box-shadow: 0 0 2px 2px #6FFFB0;
 }
 
-<<<<<<< HEAD
-.c2:focus > circle,
-.c2:focus > ellipse,
-.c2:focus > line,
-.c2:focus > path,
-.c2:focus > polygon,
-.c2:focus > polyline,
-.c2:focus > rect {
-=======
 .c1:focus > circle,
 .c1:focus > ellipse,
 .c1:focus > line,
@@ -3597,24 +3823,15 @@
 .c1:focus > polygon,
 .c1:focus > polyline,
 .c1:focus > rect {
->>>>>>> 8e9cf868
   outline: none;
   box-shadow: 0 0 2px 2px #6FFFB0;
 }
 
-<<<<<<< HEAD
-.c2:focus::-moz-focus-inner {
-  border: 0;
-}
-
-.c7 {
-=======
 .c1:focus::-moz-focus-inner {
   border: 0;
 }
 
 .c6 {
->>>>>>> 8e9cf868
   box-sizing: border-box;
   font-size: inherit;
   font-family: inherit;
@@ -3626,35 +3843,12 @@
   padding: 11px;
   font-weight: 600;
   margin: 0;
-<<<<<<< HEAD
-  border: 1px solid rgba(255,255,255,0.33);
-=======
   border: 1px solid rgba(0,0,0,0.33);
->>>>>>> 8e9cf868
   border-radius: 4px;
   outline: none;
   border: none;
 }
 
-<<<<<<< HEAD
-.c7::-webkit-input-placeholder {
-  color: #AAAAAA;
-}
-
-.c7::-moz-placeholder {
-  color: #AAAAAA;
-}
-
-.c7:-ms-input-placeholder {
-  color: #AAAAAA;
-}
-
-.c7::-webkit-search-decoration {
-  -webkit-appearance: none;
-}
-
-.c7::-moz-focus-inner {
-=======
 .c6::-webkit-input-placeholder {
   color: #AAAAAA;
 }
@@ -3672,26 +3866,16 @@
 }
 
 .c6::-moz-focus-inner {
->>>>>>> 8e9cf868
-  border: none;
-  outline: none;
-}
-
-<<<<<<< HEAD
-.c7:-moz-placeholder,
-.c7::-moz-placeholder {
-  opacity: 1;
-}
-
-.c6 {
-=======
+  border: none;
+  outline: none;
+}
+
 .c6:-moz-placeholder,
 .c6::-moz-placeholder {
   opacity: 1;
 }
 
 .c5 {
->>>>>>> 8e9cf868
   position: relative;
   width: 100%;
 }
@@ -3706,101 +3890,23 @@
   -webkit-font-smoothing: antialiased;
 }
 
-<<<<<<< HEAD
-.c8 {
-  cursor: pointer;
-}
-
-.c3 {
-  border: 1px solid rgba(255,255,255,0.33);
-=======
 .c7 {
   cursor: pointer;
 }
 
 .c2 {
   border: 1px solid rgba(0,0,0,0.33);
->>>>>>> 8e9cf868
   border-radius: 4px;
 }
 
 @media only screen and (max-width:768px) {
-<<<<<<< HEAD
-  .c9 {
-=======
   .c8 {
->>>>>>> 8e9cf868
     margin-left: 6px;
     margin-right: 6px;
   }
 }
 
 <div
-<<<<<<< HEAD
-  className="c0"
->
-  <div
-    className="c1"
-  >
-    <button
-      aria-label="Open Drop"
-      className="c2 c3"
-      onBlur={[Function]}
-      onClick={[Function]}
-      onFocus={[Function]}
-      onKeyDown={[Function]}
-      onMouseOut={[Function]}
-      onMouseOver={[Function]}
-      type="button"
-    >
-      <div
-        className="c4"
-      >
-        <div
-          className="c5"
-        >
-          <div
-            className="c6"
-          >
-            <input
-              autoComplete="off"
-              className="c7 c8"
-              onBlur={[Function]}
-              onFocus={[Function]}
-              onKeyDown={[Function]}
-              placeholder="Select"
-              readOnly={true}
-              tabIndex="-1"
-              type="text"
-              value=""
-            />
-          </div>
-        </div>
-        <div
-          className="c9"
-          style={
-            Object {
-              "minWidth": "auto",
-            }
-          }
-        >
-          <svg
-            aria-label="FormDown"
-            className="c10"
-            viewBox="0 0 24 24"
-          >
-            <polyline
-              fill="none"
-              points="18 9 12 15 6 9"
-              stroke="#000"
-              strokeWidth="2"
-            />
-          </svg>
-        </div>
-      </div>
-    </button>
-  </div>
-=======
   class="c0"
 >
   <button
@@ -3849,7 +3955,6 @@
       </div>
     </div>
   </button>
->>>>>>> 8e9cf868
 </div>
 `;
 
