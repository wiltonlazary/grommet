// (C) Copyright 2014-2015 Hewlett Packard Enterprise Development LP

import React from 'react';
import { baseUnit, baseDimension, classRoot, translateEndAngle, arcCommands } from './utils';
import Graphic from './Graphic';

const CLASS_ROOT = classRoot;

var SPIRAL_WIDTH = baseDimension;
var SPIRAL_RADIUS = (baseDimension / 2) - (baseUnit / 2);
var RING_THICKNESS = baseUnit;
// Allow for active value content next to a spiral meter
var SPIRAL_TEXT_PADDING = (baseUnit * 2);

export default class Spiral extends Graphic {

  constructor (props) {
    super(props);
    //needed in Graphic.js to fix minification issues
    this.displayName = 'Spiral';
  }

  _stateFromProps (props) {
    var viewBoxHeight = Math.max(SPIRAL_WIDTH,
      RING_THICKNESS * (props.series.length + 1) * 2);
    var viewBoxWidth = viewBoxHeight + (2 * SPIRAL_TEXT_PADDING);

    var state = {
      startAngle: 0,
      anglePer: 270.0 / props.max.value,
      angleOffset: 180,
      // The last spiral ends out near but not quite at the edge of the view box.
      startRadius: Math.max(SPIRAL_RADIUS,
        RING_THICKNESS * (props.series.length + 0.5)) -
          (Math.max(0, (props.series.length - 1)) * RING_THICKNESS),
      viewBoxWidth: viewBoxWidth,
      viewBoxHeight: viewBoxHeight
    };

    return state;
  }

  _sliceCommands (trackIndex, item, startValue) {
    var startAngle = translateEndAngle(this.state.startAngle, this.state.anglePer, startValue);
    var endAngle = translateEndAngle(startAngle, this.state.anglePer, item.value);
    var radius = Math.min(SPIRAL_RADIUS, this.state.startRadius + (trackIndex * RING_THICKNESS));
    return arcCommands(SPIRAL_WIDTH / 2, SPIRAL_WIDTH / 2, radius,
      startAngle + this.state.angleOffset,
      endAngle + this.state.angleOffset);
  }

  _renderThresholds () {
    return null;
  }

  _renderTopLayer () {
    var x = SPIRAL_RADIUS + RING_THICKNESS;
    var y = SPIRAL_RADIUS + (RING_THICKNESS * 2.2);
    var labels = this.props.series.map(function (item, index) {
      var classes = [CLASS_ROOT + "__label"];
      if (index === this.props.activeIndex) {
        classes.push(CLASS_ROOT + "__label--active");
      }

      var textX = x;
      var textY = y;

      y += RING_THICKNESS;

      return (
        <text key={item.label || index} x={textX} y={textY}
          textAnchor="start" fontSize={16}
          className={classes.join(' ')}
          onMouseOver={this.props.onActivate.bind(null, index)}
          onMouseOut={this.props.onActivate.bind(null, null)}
          onClick={item.onClick} >
          {item.label}
        </text>
      );
    }, this);

    return (
      <g className={CLASS_ROOT + "__labels"}>
        {labels}
      </g>
    );
  }
}

Spiral.defaultProps = {
  thresholds: []
<<<<<<< HEAD
};
=======
};

//needed in Graphic.js to fix minification issues
Spiral.displayName = 'Spiral';

module.exports = Spiral;
>>>>>>> 6abfdb12
<|MERGE_RESOLUTION|>--- conflicted
+++ resolved
@@ -1,7 +1,8 @@
 // (C) Copyright 2014-2015 Hewlett Packard Enterprise Development LP
 
 import React from 'react';
-import { baseUnit, baseDimension, classRoot, translateEndAngle, arcCommands } from './utils';
+import {baseUnit, baseDimension, classRoot, translateEndAngle,
+  arcCommands} from './utils';
 import Graphic from './Graphic';
 
 const CLASS_ROOT = classRoot;
@@ -12,7 +13,7 @@
 // Allow for active value content next to a spiral meter
 var SPIRAL_TEXT_PADDING = (baseUnit * 2);
 
-export default class Spiral extends Graphic {
+class Spiral extends Graphic {
 
   constructor (props) {
     super(props);
@@ -89,13 +90,9 @@
 
 Spiral.defaultProps = {
   thresholds: []
-<<<<<<< HEAD
-};
-=======
 };
 
 //needed in Graphic.js to fix minification issues
 Spiral.displayName = 'Spiral';
 
-module.exports = Spiral;
->>>>>>> 6abfdb12
+module.exports = Spiral;