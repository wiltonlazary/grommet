// (C) Copyright 2014-2016 Hewlett Packard Enterprise Development LP

#{$dark-background-context} {
  color: $active-colored-text-color;
}

.background-color-index-brand {
  background-color: $brand-color;
}

@for $i from 1 through length($brand-neutral-colors) {

  .background-color-index-neutral-#{$i},
  .background-color-index-neutral-#{$i + length($brand-neutral-colors)} {
    background-color: nth($brand-neutral-colors, $i);
  }

  .background-color-index-neutral-#{$i}-a,
  .background-color-index-neutral-#{$i + length($brand-neutral-colors)}-a {
    background-color: rgba(nth($brand-neutral-colors, $i), 0.8);
  }

<<<<<<< HEAD
  .border-color-index-neutral-#{$i},
  .border-color-index-neutral-#{$i + length($brand-neutral-colors)} {
    border-color: nth($brand-neutral-colors, $i);
=======
  .color-index-neutral-#{$i},
  .color-index-neutral-#{$i + length($brand-neutral-colors)} {
    color: nth($brand-neutral-colors, $i);
>>>>>>> 39031b75
  }
}

@for $i from 1 through length($brand-accent-colors) {
  .background-color-index-accent-#{$i},
  .background-color-index-accent-#{$i + length($brand-accent-colors)} {
    background-color: nth($brand-accent-colors, $i);
  }

  .background-color-index-accent-#{$i}-a,
  .background-color-index-accent-#{$i + length($brand-accent-colors)}-a {
    background-color: rgba(nth($brand-accent-colors, $i), 0.8);
  }

<<<<<<< HEAD
  .border-color-index-accent-#{$i},
  .border-color-index-accent-#{$i + length($brand-accent-colors)} {
    border-color: nth($brand-accent-colors, $i);
=======
  .color-index-accent-#{$i},
  .color-index-accent-#{$i + length($brand-accent-colors)} {
    color: nth($brand-accent-colors, $i);
>>>>>>> 39031b75
  }
}

@for $i from 1 through length($brand-grey-colors) {
  .background-color-index-grey-#{$i},
  .background-color-index-grey-#{$i + length($brand-grey-colors)} {
    background-color: nth($brand-grey-colors, $i);
  }

  .background-color-index-grey-#{$i}-a,
  .background-color-index-grey-#{$i + length($brand-grey-colors)}-a {
    background-color: rgba(nth($brand-grey-colors, $i), 0.8);
  }

  .border-color-index-grey-#{$i},
  .border-color-index-grey-#{$i + length($brand-grey-colors)} {
    border-color: nth($brand-grey-colors, $i);
  }
}

@for $i from 1 through length($brand-graph-colors) {
  .background-color-index-graph-#{$i},
  .background-color-index-graph-#{$i + length($brand-graph-colors)} {
    background-color: nth($brand-graph-colors, $i);
  }

  .border-color-index-graph-#{$i},
  .border-color-index-graph-#{$i + length($brand-graph-colors)} {
    border-color: nth($brand-graph-colors, $i);
  }
}

@each $status, $color in $brand-status-colors {
  .background-color-index-#{$status} {
    background-color: $color;
  }

<<<<<<< HEAD
  .border-color-index-#{$status} {
    border-color: $color;
=======
  .color-index-#{$status} {
    color: $color;
>>>>>>> 39031b75
  }
}

@for $i from 1 through length($brand-light-colors) {
  .background-color-index-light-#{$i},
  .background-color-index-light-#{$i + length($brand-light-colors)} {
    background-color: nth($brand-light-colors, $i);
  }

  .background-color-index-light-#{$i}-a,
  .background-color-index-light-#{$i + length($brand-light-colors)}-a {
    background-color: rgba(nth($brand-light-colors, $i), 0.8);
  }

  .border-color-index-light-#{$i},
  .border-color-index-light-#{$i + length($brand-light-colors)} {
    border-color: nth($brand-light-colors, $i);
  }
}<|MERGE_RESOLUTION|>--- conflicted
+++ resolved
@@ -20,15 +20,13 @@
     background-color: rgba(nth($brand-neutral-colors, $i), 0.8);
   }
 
-<<<<<<< HEAD
   .border-color-index-neutral-#{$i},
   .border-color-index-neutral-#{$i + length($brand-neutral-colors)} {
     border-color: nth($brand-neutral-colors, $i);
-=======
+
   .color-index-neutral-#{$i},
   .color-index-neutral-#{$i + length($brand-neutral-colors)} {
     color: nth($brand-neutral-colors, $i);
->>>>>>> 39031b75
   }
 }
 
@@ -43,15 +41,13 @@
     background-color: rgba(nth($brand-accent-colors, $i), 0.8);
   }
 
-<<<<<<< HEAD
   .border-color-index-accent-#{$i},
   .border-color-index-accent-#{$i + length($brand-accent-colors)} {
     border-color: nth($brand-accent-colors, $i);
-=======
+
   .color-index-accent-#{$i},
   .color-index-accent-#{$i + length($brand-accent-colors)} {
     color: nth($brand-accent-colors, $i);
->>>>>>> 39031b75
   }
 }
 
@@ -89,13 +85,11 @@
     background-color: $color;
   }
 
-<<<<<<< HEAD
   .border-color-index-#{$status} {
     border-color: $color;
-=======
+
   .color-index-#{$status} {
     color: $color;
->>>>>>> 39031b75
   }
 }
 
