--- conflicted
+++ resolved
@@ -76,14 +76,10 @@
           at: ~/grommet-ci/grommet
       - run:
           name: Authenticate with registry
-<<<<<<< HEAD
-          command: echo "//registry.npmjs.org/:_authToken=$NPM_TOKEN" > ~/grommet-ci/grommet/.npmrc
-=======
-          command: echo "//registry.npmjs.org/:_authToken=$NPM_TOKEN" > ~/grommet-ci/dist/.npmrc
+          command: echo "//registry.npmjs.org/:_authToken=$NPM_TOKEN" > ~/grommet-ci/grommet/dist/.npmrc
       - run:
           name: Add npmignore
           command: echo "**/__tests__/**" > ~/grommet-ci/dist/.npmignore
->>>>>>> 244d95a5
       - run:
           name: Publish package
           command: cd dist && npm publish
